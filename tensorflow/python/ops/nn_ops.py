# Copyright 2015 The TensorFlow Authors. All Rights Reserved.
#
# Licensed under the Apache License, Version 2.0 (the "License");
# you may not use this file except in compliance with the License.
# You may obtain a copy of the License at
#
#     http://www.apache.org/licenses/LICENSE-2.0
#
# Unless required by applicable law or agreed to in writing, software
# distributed under the License is distributed on an "AS IS" BASIS,
# WITHOUT WARRANTIES OR CONDITIONS OF ANY KIND, either express or implied.
# See the License for the specific language governing permissions and
# limitations under the License.
# ==============================================================================
"""Wrappers for primitive Neural Net (NN) Operations."""

from __future__ import absolute_import
from __future__ import division
from __future__ import print_function

import collections
import numbers
import os

import numpy as np

from tensorflow.python.eager import context
from tensorflow.python.framework import dtypes
from tensorflow.python.framework import errors_impl
from tensorflow.python.framework import graph_util
from tensorflow.python.framework import ops
from tensorflow.python.framework import random_seed
from tensorflow.python.framework import tensor_shape
from tensorflow.python.framework import tensor_util
from tensorflow.python.ops import array_ops
from tensorflow.python.ops import check_ops
# copybara:strip_begin
# TODO(b/138808492): Remove code inside copybara
from tensorflow.python.ops import control_flow_ops
# copybara:strip_end
from tensorflow.python.ops import gen_nn_ops
from tensorflow.python.ops import math_ops
from tensorflow.python.ops import random_ops
# go/tf-wildcard-import
# pylint: disable=wildcard-import
from tensorflow.python.ops.gen_nn_ops import *
# pylint: enable=wildcard-import
from tensorflow.python.platform import tf_logging as logging
from tensorflow.python.util import deprecation
from tensorflow.python.util.compat import collections_abc
from tensorflow.python.util.deprecation import deprecated_args
from tensorflow.python.util.deprecation import deprecated_argument_lookup

from tensorflow.python.util.tf_export import tf_export

# Aliases for some automatically-generated names.
local_response_normalization = gen_nn_ops.lrn

# pylint: disable=protected-access


def _get_sequence(value, n, channel_index, name):
  """Formats a value input for gen_nn_ops."""
  if value is None:
    value = [1]
  elif not isinstance(value, collections_abc.Sized):
    value = [value]

  current_n = len(value)
  if current_n == n + 2:
    return value
  elif current_n == 1:
    value = list((value[0],) * n)
  elif current_n == n:
    value = list(value)
  else:
    raise ValueError("{} should be of length 1, {} or {} but was {}".format(
        name, n, n + 2, current_n))

  if channel_index == 1:
    return [1, 1] + value
  else:
    return [1] + value + [1]


def _non_atrous_convolution(
    input,  # pylint: disable=redefined-builtin
    filter,  # pylint: disable=redefined-builtin
    padding,
    data_format=None,  # pylint: disable=redefined-builtin
    strides=None,
    name=None):
  """Computes sums of N-D convolutions (actually cross correlation).

  It is required that 1 <= N <= 3.

  This is used to implement the more generic `convolution` function, which
  extends the interface of this function with a `dilation_rate` parameter.

  Args:

    input: Rank N+2 tensor of type T of shape
      `[batch_size] + input_spatial_shape + [in_channels]` if `data_format`
      does not start with `"NC"`, or
      `[batch_size, in_channels] + input_spatial_shape` if `data_format` starts
      with `"NC"`.
    filter: Rank N+2 tensor of type T of shape
      `filter_spatial_shape + [in_channels, out_channels]`.  Rank of either
      `input` or `filter` must be known.
    padding: Padding method to use, must be either "VALID" or "SAME".
    data_format: A string or None.  Specifies whether the channel dimension of
      the `input` and output is the last dimension (default, or if `data_format`
      does not start with "NC"), or the second dimension (if `data_format`
      starts with "NC").  For N=1, the valid values are "NWC" (default) and
      "NCW".  For N=2, the valid values are "NHWC" (default) and "NCHW".
      For N=3, the valid values are "NDHWC" (default) and "NCDHW".
    strides: Sequence of N positive integers, defaults to `[1] * N`.
    name: Name prefix to use.

  Returns:
    Rank N+2 tensor of type T of shape
    `[batch_size] + output_spatial_shape + [out_channels]`, where
    if padding == "SAME":
      output_spatial_shape = input_spatial_shape
    if padding == "VALID":
      output_spatial_shape = input_spatial_shape - filter_spatial_shape + 1.

  Raises:
    ValueError: if ranks are incompatible.

  """
  with ops.name_scope(name, "non_atrous_convolution", [input, filter]) as scope:
    input = ops.convert_to_tensor(input, name="input")  # pylint: disable=redefined-builtin
    input_shape = input.get_shape()
    filter = ops.convert_to_tensor(filter, name="filter")  # pylint: disable=redefined-builtin
    filter_shape = filter.get_shape()
    op = _NonAtrousConvolution(
        input_shape,
        filter_shape=filter_shape,
        padding=padding,
        data_format=data_format,
        strides=strides,
        name=scope)
    return op(input, filter)


class _NonAtrousConvolution(object):
  """Helper class for _non_atrous_convolution.

  Note that this class assumes that shapes of input and filter passed to
  __call__ are compatible with input_shape and filter_shape passed to the
  constructor.

  Arguments:
    input_shape: static input shape, i.e. input.get_shape().
    filter_shape: static filter shape, i.e. filter.get_shape().
    padding: see _non_atrous_convolution.
    data_format: see _non_atrous_convolution.
    strides: see _non_atrous_convolution.
    name: see _non_atrous_convolution.
  """

  def __init__(
      self,
      input_shape,
      filter_shape,  # pylint: disable=redefined-builtin
      padding,
      data_format=None,
      strides=None,
      name=None):
    filter_shape = filter_shape.with_rank(input_shape.ndims)
    self.padding = padding
    self.name = name
    input_shape = input_shape.with_rank(filter_shape.ndims)
    if input_shape.ndims is None:
      raise ValueError("Rank of convolution must be known")
    if input_shape.ndims < 3 or input_shape.ndims > 5:
      raise ValueError(
          "`input` and `filter` must have rank at least 3 and at most 5")
    conv_dims = input_shape.ndims - 2
    if strides is None:
      strides = [1] * conv_dims
    elif len(strides) != conv_dims:
      raise ValueError("len(strides)=%d, but should be %d" % (len(strides),
                                                              conv_dims))
    if conv_dims == 1:
      # conv1d uses the 2-d data format names
      if data_format is None:
        data_format = "NWC"
      elif data_format not in {"NCW", "NWC", "NCHW", "NHWC"}:
        raise ValueError("data_format must be \"NWC\" or \"NCW\".")
      self.strides = strides[0]
      self.data_format = data_format
      self.conv_op = self._conv1d
    elif conv_dims == 2:
      if data_format is None or data_format == "NHWC":
        data_format = "NHWC"
        strides = [1] + list(strides) + [1]
      elif data_format == "NCHW":
        strides = [1, 1] + list(strides)
      else:
        raise ValueError("data_format must be \"NHWC\" or \"NCHW\".")
      self.strides = strides
      self.data_format = data_format
      self.conv_op = conv2d
    elif conv_dims == 3:
      if data_format is None or data_format == "NDHWC":
        strides = [1] + list(strides) + [1]
      elif data_format == "NCDHW":
        strides = [1, 1] + list(strides)
      else:
        raise ValueError("data_format must be \"NDHWC\" or \"NCDHW\". Have: %s"
                         % data_format)
      self.strides = strides
      self.data_format = data_format
      self.conv_op = gen_nn_ops.conv3d

  # Note that we need this adapter since argument names for conv1d don't match
  # those for gen_nn_ops.conv2d and gen_nn_ops.conv3d.
  # pylint: disable=redefined-builtin
  def _conv1d(self, input, filter, strides, padding, data_format, name):
    return conv1d(
        value=input,
        filters=filter,
        stride=strides,
        padding=padding,
        data_format=data_format,
        name=name)

  # pylint: enable=redefined-builtin

  def __call__(self, inp, filter):  # pylint: disable=redefined-builtin
    return self.conv_op(
        input=inp,
        filter=filter,
        strides=self.strides,
        padding=self.padding,
        data_format=self.data_format,
        name=self.name)


@tf_export("nn.dilation2d", v1=[])
def dilation2d_v2(
    input,   # pylint: disable=redefined-builtin
    filters,  # pylint: disable=redefined-builtin
    strides,
    padding,
    data_format,
    dilations,
    name=None):
  """Computes the grayscale dilation of 4-D `input` and 3-D `filters` tensors.

  The `input` tensor has shape `[batch, in_height, in_width, depth]` and the
  `filters` tensor has shape `[filter_height, filter_width, depth]`, i.e., each
  input channel is processed independently of the others with its own
  structuring function. The `output` tensor has shape
  `[batch, out_height, out_width, depth]`. The spatial dimensions of the output
  tensor depend on the `padding` algorithm. We currently only support the
  default "NHWC" `data_format`.

  In detail, the grayscale morphological 2-D dilation is the max-sum correlation
  (for consistency with `conv2d`, we use unmirrored filters):

      output[b, y, x, c] =
         max_{dy, dx} input[b,
                            strides[1] * y + rates[1] * dy,
                            strides[2] * x + rates[2] * dx,
                            c] +
                      filters[dy, dx, c]

  Max-pooling is a special case when the filter has size equal to the pooling
  kernel size and contains all zeros.

  Note on duality: The dilation of `input` by the `filters` is equal to the
  negation of the erosion of `-input` by the reflected `filters`.

  Args:
    input: A `Tensor`. Must be one of the following types: `float32`, `float64`,
      `int32`, `uint8`, `int16`, `int8`, `int64`, `bfloat16`, `uint16`, `half`,
      `uint32`, `uint64`.
      4-D with shape `[batch, in_height, in_width, depth]`.
    filters: A `Tensor`. Must have the same type as `input`.
      3-D with shape `[filter_height, filter_width, depth]`.
    strides: A list of `ints` that has length `>= 4`.
      The stride of the sliding window for each dimension of the input
      tensor. Must be: `[1, stride_height, stride_width, 1]`.
    padding: A `string` from: `"SAME", "VALID"`.
      The type of padding algorithm to use.
    data_format: A `string`, only `"NHWC"` is currently supported.
    dilations: A list of `ints` that has length `>= 4`.
      The input stride for atrous morphological dilation. Must be:
      `[1, rate_height, rate_width, 1]`.
    name: A name for the operation (optional).

  Returns:
    A `Tensor`. Has the same type as `input`.
  """
  if data_format != "NHWC":
    raise ValueError("Data formats other than NHWC are not yet supported")

  return gen_nn_ops.dilation2d(input=input,
                               filter=filters,
                               strides=strides,
                               rates=dilations,
                               padding=padding,
                               name=name)


@tf_export(v1=["nn.dilation2d"])
def dilation2d_v1(  # pylint: disable=missing-docstring
    input,  # pylint: disable=redefined-builtin
    filter=None,  # pylint: disable=redefined-builtin
    strides=None,
    rates=None,
    padding=None,
    name=None,
    filters=None,
    dilations=None):
  filter = deprecated_argument_lookup("filters", filters, "filter", filter)
  rates = deprecated_argument_lookup("dilations", dilations, "rates", rates)
  return gen_nn_ops.dilation2d(input, filter, strides, rates, padding, name)


dilation2d_v1.__doc__ = gen_nn_ops.dilation2d.__doc__


@tf_export("nn.with_space_to_batch")
def with_space_to_batch(
    input,  # pylint: disable=redefined-builtin
    dilation_rate,
    padding,
    op,
    filter_shape=None,
    spatial_dims=None,
    data_format=None):
  """Performs `op` on the space-to-batch representation of `input`.

  This has the effect of transforming sliding window operations into the
  corresponding "atrous" operation in which the input is sampled at the
  specified `dilation_rate`.

  In the special case that `dilation_rate` is uniformly 1, this simply returns:

    op(input, num_spatial_dims, padding)

  Otherwise, it returns:

    batch_to_space_nd(
      op(space_to_batch_nd(input, adjusted_dilation_rate, adjusted_paddings),
         num_spatial_dims,
         "VALID")
      adjusted_dilation_rate,
      adjusted_crops),

  where:

    adjusted_dilation_rate is an int64 tensor of shape [max(spatial_dims)],
    adjusted_{paddings,crops} are int64 tensors of shape [max(spatial_dims), 2]

  defined as follows:

  We first define two int64 tensors `paddings` and `crops` of shape
  `[num_spatial_dims, 2]` based on the value of `padding` and the spatial
  dimensions of the `input`:

  If `padding = "VALID"`, then:

    paddings, crops = required_space_to_batch_paddings(
      input_shape[spatial_dims],
      dilation_rate)

  If `padding = "SAME"`, then:

    dilated_filter_shape =
      filter_shape + (filter_shape - 1) * (dilation_rate - 1)

    paddings, crops = required_space_to_batch_paddings(
      input_shape[spatial_dims],
      dilation_rate,
      [(dilated_filter_shape - 1) // 2,
       dilated_filter_shape - 1 - (dilated_filter_shape - 1) // 2])

  Because `space_to_batch_nd` and `batch_to_space_nd` assume that the spatial
  dimensions are contiguous starting at the second dimension, but the specified
  `spatial_dims` may not be, we must adjust `dilation_rate`, `paddings` and
  `crops` in order to be usable with these operations.  For a given dimension,
  if the block size is 1, and both the starting and ending padding and crop
  amounts are 0, then space_to_batch_nd effectively leaves that dimension alone,
  which is what is needed for dimensions not part of `spatial_dims`.
  Furthermore, `space_to_batch_nd` and `batch_to_space_nd` handle this case
  efficiently for any number of leading and trailing dimensions.

  For 0 <= i < len(spatial_dims), we assign:

    adjusted_dilation_rate[spatial_dims[i] - 1] = dilation_rate[i]
    adjusted_paddings[spatial_dims[i] - 1, :] = paddings[i, :]
    adjusted_crops[spatial_dims[i] - 1, :] = crops[i, :]

  All unassigned values of `adjusted_dilation_rate` default to 1, while all
  unassigned values of `adjusted_paddings` and `adjusted_crops` default to 0.

  Note in the case that `dilation_rate` is not uniformly 1, specifying "VALID"
  padding is equivalent to specifying `padding = "SAME"` with a filter_shape of
  `[1]*N`.

  Advanced usage. Note the following optimization: A sequence of
  `with_space_to_batch` operations with identical (not uniformly 1)
  `dilation_rate` parameters and "VALID" padding

    net = with_space_to_batch(net, dilation_rate, "VALID", op_1)
    ...
    net = with_space_to_batch(net, dilation_rate, "VALID", op_k)

  can be combined into a single `with_space_to_batch` operation as follows:

    def combined_op(converted_input, num_spatial_dims, _):
      result = op_1(converted_input, num_spatial_dims, "VALID")
      ...
      result = op_k(result, num_spatial_dims, "VALID")

    net = with_space_to_batch(net, dilation_rate, "VALID", combined_op)

  This eliminates the overhead of `k-1` calls to `space_to_batch_nd` and
  `batch_to_space_nd`.

  Similarly, a sequence of `with_space_to_batch` operations with identical (not
  uniformly 1) `dilation_rate` parameters, "SAME" padding, and odd filter
  dimensions

    net = with_space_to_batch(net, dilation_rate, "SAME", op_1, filter_shape_1)
    ...
    net = with_space_to_batch(net, dilation_rate, "SAME", op_k, filter_shape_k)

  can be combined into a single `with_space_to_batch` operation as follows:

    def combined_op(converted_input, num_spatial_dims, _):
      result = op_1(converted_input, num_spatial_dims, "SAME")
      ...
      result = op_k(result, num_spatial_dims, "SAME")

    net = with_space_to_batch(net, dilation_rate, "VALID", combined_op)

  Args:
    input: Tensor of rank > max(spatial_dims).
    dilation_rate: int32 Tensor of *known* shape [num_spatial_dims].
    padding: str constant equal to "VALID" or "SAME"
    op: Function that maps (input, num_spatial_dims, padding) -> output
    filter_shape: If padding = "SAME", specifies the shape of the convolution
      kernel/pooling window as an integer Tensor of shape [>=num_spatial_dims].
      If padding = "VALID", filter_shape is ignored and need not be specified.
    spatial_dims: Monotonically increasing sequence of `num_spatial_dims`
      integers (which are >= 1) specifying the spatial dimensions of `input`
      and output.  Defaults to: `range(1, num_spatial_dims+1)`.
    data_format: A string or None.  Specifies whether the channel dimension of
      the `input` and output is the last dimension (default, or if `data_format`
      does not start with "NC"), or the second dimension (if `data_format`
      starts with "NC").  For N=1, the valid values are "NWC" (default) and
      "NCW".  For N=2, the valid values are "NHWC" (default) and "NCHW".
      For N=3, the valid values are "NDHWC" (default) and "NCDHW".

  Returns:
    The output Tensor as described above, dimensions will vary based on the op
    provided.

  Raises:
    ValueError: if `padding` is invalid or the arguments are incompatible.
    ValueError: if `spatial_dims` are invalid.

  """
  input = ops.convert_to_tensor(input, name="input")  # pylint: disable=redefined-builtin
  input_shape = input.get_shape()

  def build_op(num_spatial_dims, padding):
    return lambda inp, _: op(inp, num_spatial_dims, padding)

  new_op = _WithSpaceToBatch(
      input_shape,
      dilation_rate,
      padding,
      build_op,
      filter_shape=filter_shape,
      spatial_dims=spatial_dims,
      data_format=data_format)
  return new_op(input, None)


class _WithSpaceToBatch(object):
  """Helper class for with_space_to_batch.

  Note that this class assumes that shapes of input and filter passed to
  __call__ are compatible with input_shape and filter_shape passed to the
  constructor.

  Arguments
    input_shape: static shape of input. i.e. input.get_shape().
    dilation_rate: see with_space_to_batch
    padding: see with_space_to_batch
    build_op: Function that maps (num_spatial_dims, paddings) -> (function that
      maps (input, filter) -> output).
    filter_shape: see with_space_to_batch
    spatial_dims: see with_space_to_batch
    data_format: see with_space_to_batch
  """

  def __init__(self,
               input_shape,
               dilation_rate,
               padding,
               build_op,
               filter_shape=None,
               spatial_dims=None,
               data_format=None):
    """Helper class for _with_space_to_batch."""
    dilation_rate = ops.convert_to_tensor(
        dilation_rate, dtypes.int32, name="dilation_rate")
    try:
      rate_shape = dilation_rate.get_shape().with_rank(1)
    except ValueError:
      raise ValueError("rate must be rank 1")

    if not dilation_rate.get_shape().is_fully_defined():
      raise ValueError("rate must have known shape")

    num_spatial_dims = rate_shape.dims[0].value

    if data_format is not None and data_format.startswith("NC"):
      starting_spatial_dim = 2
    else:
      starting_spatial_dim = 1

    if spatial_dims is None:
      spatial_dims = range(starting_spatial_dim,
                           num_spatial_dims + starting_spatial_dim)
    orig_spatial_dims = list(spatial_dims)
    spatial_dims = sorted(set(int(x) for x in orig_spatial_dims))
    if spatial_dims != orig_spatial_dims or any(x < 1 for x in spatial_dims):
      raise ValueError(
          "spatial_dims must be a montonically increasing sequence of positive "
          "integers")

    if data_format is not None and data_format.startswith("NC"):
      expected_input_rank = spatial_dims[-1]
    else:
      expected_input_rank = spatial_dims[-1] + 1

    try:
      input_shape.with_rank_at_least(expected_input_rank)
    except ValueError:
      raise ValueError(
          "input tensor must have rank %d at least" % (expected_input_rank))

    const_rate = tensor_util.constant_value(dilation_rate)
    rate_or_const_rate = dilation_rate
    if const_rate is not None:
      rate_or_const_rate = const_rate
      if np.any(const_rate < 1):
        raise ValueError("dilation_rate must be positive")
      if np.all(const_rate == 1):
        self.call = build_op(num_spatial_dims, padding)
        return

    # We have two padding contributions. The first is used for converting "SAME"
    # to "VALID". The second is required so that the height and width of the
    # zero-padded value tensor are multiples of rate.

    # Padding required to reduce to "VALID" convolution
    if padding == "SAME":
      if filter_shape is None:
        raise ValueError("filter_shape must be specified for SAME padding")
      filter_shape = ops.convert_to_tensor(filter_shape, name="filter_shape")
      const_filter_shape = tensor_util.constant_value(filter_shape)
      if const_filter_shape is not None:
        filter_shape = const_filter_shape
        self.base_paddings = _with_space_to_batch_base_paddings(
            const_filter_shape, num_spatial_dims, rate_or_const_rate)
      else:
        self.num_spatial_dims = num_spatial_dims
        self.rate_or_const_rate = rate_or_const_rate
        self.base_paddings = None
    elif padding == "VALID":
      self.base_paddings = np.zeros([num_spatial_dims, 2], np.int32)
    else:
      raise ValueError("Invalid padding method %r" % padding)

    self.input_shape = input_shape
    self.spatial_dims = spatial_dims
    self.dilation_rate = dilation_rate
    self.data_format = data_format
    self.op = build_op(num_spatial_dims, "VALID")
    self.call = self._with_space_to_batch_call

  def _with_space_to_batch_call(self, inp, filter):  # pylint: disable=redefined-builtin
    """Call functionality for with_space_to_batch."""
    # Handle input whose shape is unknown during graph creation.
    input_spatial_shape = None
    input_shape = self.input_shape
    spatial_dims = self.spatial_dims
    if input_shape.ndims is not None:
      input_shape_list = input_shape.as_list()
      input_spatial_shape = [input_shape_list[i] for i in spatial_dims]
    if input_spatial_shape is None or None in input_spatial_shape:
      input_shape_tensor = array_ops.shape(inp)
      input_spatial_shape = array_ops.stack(
          [input_shape_tensor[i] for i in spatial_dims])

    base_paddings = self.base_paddings
    if base_paddings is None:
      # base_paddings could not be computed at build time since static filter
      # shape was not fully defined.
      filter_shape = array_ops.shape(filter)
      base_paddings = _with_space_to_batch_base_paddings(
          filter_shape, self.num_spatial_dims, self.rate_or_const_rate)
    paddings, crops = array_ops.required_space_to_batch_paddings(
        input_shape=input_spatial_shape,
        base_paddings=base_paddings,
        block_shape=self.dilation_rate)

    dilation_rate = _with_space_to_batch_adjust(self.dilation_rate, 1,
                                                spatial_dims)
    paddings = _with_space_to_batch_adjust(paddings, 0, spatial_dims)
    crops = _with_space_to_batch_adjust(crops, 0, spatial_dims)
    input_converted = array_ops.space_to_batch_nd(
        input=inp, block_shape=dilation_rate, paddings=paddings)

    result = self.op(input_converted, filter)

    result_converted = array_ops.batch_to_space_nd(
        input=result, block_shape=dilation_rate, crops=crops)

    # Recover channel information for output shape if channels are not last.
    if self.data_format is not None and self.data_format.startswith("NC"):
      if not result_converted.shape.dims[1].value and filter is not None:
        output_shape = result_converted.shape.as_list()
        output_shape[1] = filter.shape[-1]
        result_converted.set_shape(output_shape)

    return result_converted

  def __call__(self, inp, filter):  # pylint: disable=redefined-builtin
    return self.call(inp, filter)


def _with_space_to_batch_base_paddings(filter_shape, num_spatial_dims,
                                       rate_or_const_rate):
  """Helper function to compute base_paddings."""
  # Spatial dimensions of the filters and the upsampled filters in which we
  # introduce (rate - 1) zeros between consecutive filter values.
  filter_spatial_shape = filter_shape[:num_spatial_dims]
  dilated_filter_spatial_shape = (
      filter_spatial_shape + (filter_spatial_shape - 1) *
      (rate_or_const_rate - 1))
  pad_extra_shape = dilated_filter_spatial_shape - 1

  # When full_padding_shape is odd, we pad more at end, following the same
  # convention as conv2d.
  pad_extra_start = pad_extra_shape // 2
  pad_extra_end = pad_extra_shape - pad_extra_start
  base_paddings = array_ops.stack(
      [[pad_extra_start[i], pad_extra_end[i]] for i in range(num_spatial_dims)])
  return base_paddings


def _with_space_to_batch_adjust(orig, fill_value, spatial_dims):
  """Returns an `adjusted` version of `orig` based on `spatial_dims`.

  Tensor of the same type as `orig` and with shape
  `[max(spatial_dims), ...]` where:

    adjusted[spatial_dims[i] - 1, ...] = orig[i, ...]

  for 0 <= i < len(spatial_dims), and

    adjusted[j, ...] = fill_value

  for j != spatial_dims[i] - 1 for some i.

  If `orig` is a constant value, then the result will be a constant value.

  Args:
    orig: Tensor of rank > max(spatial_dims).
    fill_value: Numpy scalar (of same data type as `orig) specifying the fill
      value for non-spatial dimensions.
    spatial_dims: See with_space_to_batch.

  Returns:
    `adjusted` tensor.
  """
  fill_dims = orig.get_shape().as_list()[1:]
  dtype = orig.dtype.as_numpy_dtype
  parts = []
  const_orig = tensor_util.constant_value(orig)
  const_or_orig = const_orig if const_orig is not None else orig
  prev_spatial_dim = 0
  i = 0
  while i < len(spatial_dims):
    start_i = i
    start_spatial_dim = spatial_dims[i]
    if start_spatial_dim > 1:
      # Fill in any gap from the previous spatial dimension (or dimension 1 if
      # this is the first spatial dimension) with `fill_value`.
      parts.append(
          np.full(
              [start_spatial_dim - 1 - prev_spatial_dim] + fill_dims,
              fill_value,
              dtype=dtype))
    # Find the largest value of i such that:
    #   [spatial_dims[start_i], ..., spatial_dims[i]]
    #     == [start_spatial_dim, ..., start_spatial_dim + i - start_i],
    # i.e. the end of a contiguous group of spatial dimensions.
    while (i + 1 < len(spatial_dims) and
           spatial_dims[i + 1] == spatial_dims[i] + 1):
      i += 1
    parts.append(const_or_orig[start_i:i + 1])
    prev_spatial_dim = spatial_dims[i]
    i += 1
  if const_orig is not None:
    return np.concatenate(parts)
  else:
    return array_ops.concat(parts, 0)


def _get_strides_and_dilation_rate(num_spatial_dims, strides, dilation_rate):
  """Helper function for verifying strides and dilation_rate arguments.

  This is used by `convolution` and `pool`.

  Args:
    num_spatial_dims: int
    strides: Optional.  List of N ints >= 1.  Defaults to [1]*N.  If any value
      of strides is > 1, then all values of dilation_rate must be 1.
    dilation_rate: Optional.  List of N ints >= 1.  Defaults to [1]*N.  If any
      value of dilation_rate is > 1, then all values of strides must be 1.

  Returns:
    Normalized (strides, dilation_rate) as int32 numpy arrays of shape
    [num_spatial_dims].

  Raises:
    ValueError: if the parameters are invalid.
  """
  if dilation_rate is None:
    dilation_rate = [1] * num_spatial_dims
  elif len(dilation_rate) != num_spatial_dims:
    raise ValueError("len(dilation_rate)=%d but should be %d" %
                     (len(dilation_rate), num_spatial_dims))
  dilation_rate = np.array(dilation_rate, dtype=np.int32)
  if np.any(dilation_rate < 1):
    raise ValueError("all values of dilation_rate must be positive")

  if strides is None:
    strides = [1] * num_spatial_dims
  elif len(strides) != num_spatial_dims:
    raise ValueError("len(strides)=%d but should be %d" % (len(strides),
                                                           num_spatial_dims))
  strides = np.array(strides, dtype=np.int32)
  if np.any(strides < 1):
    raise ValueError("all values of strides must be positive")

  if np.any(strides > 1) and np.any(dilation_rate > 1):
    raise ValueError(
        "strides > 1 not supported in conjunction with dilation_rate > 1")
  return strides, dilation_rate


@tf_export(v1=["nn.convolution"])
def convolution(
    input,  # pylint: disable=redefined-builtin
    filter,  # pylint: disable=redefined-builtin
    padding,
    strides=None,
    dilation_rate=None,
    name=None,
    data_format=None,
    filters=None,
    dilations=None):
  """Computes sums of N-D convolutions (actually cross-correlation).

  This also supports either output striding via the optional `strides` parameter
  or atrous convolution (also known as convolution with holes or dilated
  convolution, based on the French word "trous" meaning holes in English) via
  the optional `dilation_rate` parameter.  Currently, however, output striding
  is not supported for atrous convolutions.

  Specifically, in the case that `data_format` does not start with "NC", given
  a rank (N+2) `input` Tensor of shape

    [num_batches,
     input_spatial_shape[0],
     ...,
     input_spatial_shape[N-1],
     num_input_channels],

  a rank (N+2) `filter` Tensor of shape

    [spatial_filter_shape[0],
     ...,
     spatial_filter_shape[N-1],
     num_input_channels,
     num_output_channels],

  an optional `dilation_rate` tensor of shape [N] (defaulting to [1]*N)
  specifying the filter upsampling/input downsampling rate, and an optional list
  of N `strides` (defaulting [1]*N), this computes for each N-D spatial output
  position (x[0], ..., x[N-1]):

  ```
    output[b, x[0], ..., x[N-1], k] =
        sum_{z[0], ..., z[N-1], q}
            filter[z[0], ..., z[N-1], q, k] *
            padded_input[b,
                         x[0]*strides[0] + dilation_rate[0]*z[0],
                         ...,
                         x[N-1]*strides[N-1] + dilation_rate[N-1]*z[N-1],
                         q]
  ```
  where b is the index into the batch, k is the output channel number, q is the
  input channel number, and z is the N-D spatial offset within the filter. Here,
  `padded_input` is obtained by zero padding the input using an effective
  spatial filter shape of `(spatial_filter_shape-1) * dilation_rate + 1` and
  output striding `strides` as described in the
  [comment here](https://tensorflow.org/api_guides/python/nn#Convolution).

  In the case that `data_format` does start with `"NC"`, the `input` and output
  (but not the `filter`) are simply transposed as follows:

    convolution(input, data_format, **kwargs) =
      tf.transpose(convolution(tf.transpose(input, [0] + range(2,N+2) + [1]),
                               **kwargs),
                   [0, N+1] + range(1, N+1))

  It is required that 1 <= N <= 3.

  Args:
    input: An (N+2)-D `Tensor` of type `T`, of shape
      `[batch_size] + input_spatial_shape + [in_channels]` if data_format does
      not start with "NC" (default), or
      `[batch_size, in_channels] + input_spatial_shape` if data_format starts
      with "NC".
    filter: An (N+2)-D `Tensor` with the same type as `input` and shape
      `spatial_filter_shape + [in_channels, out_channels]`.
    padding: A string, either `"VALID"` or `"SAME"`. The padding algorithm.
    strides: Optional.  Sequence of N ints >= 1.  Specifies the output stride.
      Defaults to [1]*N.  If any value of strides is > 1, then all values of
      dilation_rate must be 1.
    dilation_rate: Optional.  Sequence of N ints >= 1.  Specifies the filter
      upsampling/input downsampling rate.  In the literature, the same parameter
      is sometimes called `input stride` or `dilation`.  The effective filter
      size used for the convolution will be `spatial_filter_shape +
      (spatial_filter_shape - 1) * (rate - 1)`, obtained by inserting
      (dilation_rate[i]-1) zeros between consecutive elements of the original
      filter in each spatial dimension i.  If any value of dilation_rate is > 1,
      then all values of strides must be 1.
    name: Optional name for the returned tensor.
    data_format: A string or None.  Specifies whether the channel dimension of
      the `input` and output is the last dimension (default, or if `data_format`
      does not start with "NC"), or the second dimension (if `data_format`
      starts with "NC").  For N=1, the valid values are "NWC" (default) and
      "NCW".  For N=2, the valid values are "NHWC" (default) and "NCHW".
      For N=3, the valid values are "NDHWC" (default) and "NCDHW".
    filters: Alias of filter.
    dilations: Alias of dilation_rate.

  Returns:
    A `Tensor` with the same type as `input` of shape

        `[batch_size] + output_spatial_shape + [out_channels]`

    if data_format is None or does not start with "NC", or

        `[batch_size, out_channels] + output_spatial_shape`

    if data_format starts with "NC",
    where `output_spatial_shape` depends on the value of `padding`.

    If padding == "SAME":
      output_spatial_shape[i] = ceil(input_spatial_shape[i] / strides[i])

    If padding == "VALID":
      output_spatial_shape[i] =
        ceil((input_spatial_shape[i] -
              (spatial_filter_shape[i]-1) * dilation_rate[i])
             / strides[i]).

  Raises:
    ValueError: If input/output depth does not match `filter` shape, if padding
      is other than `"VALID"` or `"SAME"`, or if data_format is invalid.

  """
  filter = deprecated_argument_lookup("filters", filters, "filter", filter)
  dilation_rate = deprecated_argument_lookup(
      "dilations", dilations, "dilation_rate", dilation_rate)
  return convolution_internal(
      input,
      filter,
      strides=strides,
      padding=padding,
      data_format=data_format,
      dilations=dilation_rate,
      name=name)


@tf_export("nn.convolution", v1=[])
def convolution_v2(
    input,  # pylint: disable=redefined-builtin
    filters,
    strides=None,
    padding="VALID",
    data_format=None,
    dilations=None,
    name=None):
  return convolution_internal(
      input,  # pylint: disable=redefined-builtin
      filters,
      strides=strides,
      padding=padding,
      data_format=data_format,
      dilations=dilations,
      name=name)


convolution_v2.__doc__ = deprecation.rewrite_argument_docstring(
    deprecation.rewrite_argument_docstring(
        convolution.__doc__, "dilation_rate", "dilations"),
    "filter", "filters")


# copybara:strip_begin
# TODO(b/138808492): Remove code inside copybara
# to make TPU code and CPU code consistent.
def _enclosing_tpu_context():
  # pylint: disable=protected-access
  run_context = ops.get_default_graph()._get_control_flow_context()
  # pylint: enable=protected-access
  while run_context is not None and not isinstance(
      run_context, control_flow_ops.XLAControlFlowContext):
    run_context = run_context.outer_context
  return run_context


# copybara:strip_end


def convolution_internal(
    input,  # pylint: disable=redefined-builtin
    filters,
    strides=None,
    padding="VALID",
    data_format=None,
    dilations=None,
    name=None,
    call_from_convolution=True):
  """Internal function which performs rank agnostic convolution."""
  if isinstance(input.shape, tensor_shape.TensorShape) and \
        input.shape.rank is not None:
    n = len(input.shape) - 2
  elif not isinstance(input.shape, tensor_shape.TensorShape) and \
        input.shape is not None:
    n = len(input.shape) - 2
  elif isinstance(filters.shape, tensor_shape.TensorShape) and \
        filters.shape.rank is not None:
    n = len(filters.shape) - 2
  elif not isinstance(filters.shape, tensor_shape.TensorShape) and \
        filters.shape is not None:
    n = len(filters.shape) - 2
  else:
    raise ValueError("rank of input or filter must be known")

  if not 1 <= n <= 3:
    raise ValueError(
        "Input tensor must be of rank 3, 4 or 5 but was {}.".format(n + 2))

  if data_format is None:
    channel_index = n + 1
  else:
    channel_index = 1 if data_format.startswith("NC") else n + 1

  strides = _get_sequence(strides, n, channel_index, "strides")
  dilations = _get_sequence(dilations, n, channel_index, "dilations")

  # copybara:strip_begin
  # TODO(b/138808492): Remove code inside copybara
  # to make TPU code and CPU code consistent.
  scopes = {1: "conv1d", 2: "Conv2D", 3: "Conv3D"}
  if not call_from_convolution and _enclosing_tpu_context() is not None:
    scope = scopes[n]
  else:
    scope = "convolution"
  # copybara:strip_end
  # copybara:insert scope = "convolution"

  with ops.name_scope(name, scope, [input, filters]) as name:
    conv_ops = {1: conv1d, 2: gen_nn_ops.conv2d, 3: gen_nn_ops.conv3d}

    # copybara:strip_begin
    # TODO(b/138808492): Remove code inside copybara
    # to make TPU code and CPU code consistent.
    if _enclosing_tpu_context() is not None or all(i == 1 for i in dilations):
      # fast path for TPU or if no dilation as gradient only supported on GPU
      # for dilations
      # copybara:strip_end
      # copybara:insert if all(i == 1 for i in dilations):
      op = conv_ops[n]
      return op(
          input,
          filters,
          strides,
          padding=padding,
          data_format=data_format,
          dilations=dilations,
          name=name)
    else:
      if channel_index == 1:
        strides = strides[2:]
        dilations = dilations[2:]
      else:
        strides = strides[1:-1]
        dilations = dilations[1:-1]

      op = Convolution(
          tensor_shape.as_shape(input.shape),
          tensor_shape.as_shape(filters.shape),
          padding,
          strides=strides,
          dilation_rate=dilations,
          name=name,
          data_format=data_format)
      return op(input, filters)


class Convolution(object):
  """Helper class for convolution.

  Note that this class assumes that shapes of input and filter passed to
  __call__ are compatible with input_shape and filter_shape passed to the
  constructor.

  Arguments
    input_shape: static shape of input. i.e. input.get_shape().
    filter_shape: static shape of the filter. i.e. filter.get_shape().
    padding:  see convolution.
    strides: see convolution.
    dilation_rate: see convolution.
    name: see convolution.
    data_format: see convolution.
  """

  def __init__(self,
               input_shape,
               filter_shape,
               padding,
               strides=None,
               dilation_rate=None,
               name=None,
               data_format=None):
    """Helper function for convolution."""
    num_total_dims = filter_shape.ndims
    if num_total_dims is None:
      num_total_dims = input_shape.ndims
    if num_total_dims is None:
      raise ValueError("rank of input or filter must be known")

    num_spatial_dims = num_total_dims - 2

    try:
      input_shape.with_rank(num_spatial_dims + 2)
    except ValueError:
      raise ValueError(
          "input tensor must have rank %d" % (num_spatial_dims + 2))

    try:
      filter_shape.with_rank(num_spatial_dims + 2)
    except ValueError:
      raise ValueError(
          "filter tensor must have rank %d" % (num_spatial_dims + 2))

    if data_format is None or not data_format.startswith("NC"):
      input_channels_dim = tensor_shape.dimension_at_index(
          input_shape, num_spatial_dims + 1)
      spatial_dims = range(1, num_spatial_dims + 1)
    else:
      input_channels_dim = tensor_shape.dimension_at_index(input_shape, 1)
      spatial_dims = range(2, num_spatial_dims + 2)

    if not input_channels_dim.is_compatible_with(
        filter_shape[num_spatial_dims]):
      raise ValueError(
          "number of input channels does not match corresponding dimension of "
          "filter, {} != {}".format(input_channels_dim,
                                    filter_shape[num_spatial_dims]))

    strides, dilation_rate = _get_strides_and_dilation_rate(
        num_spatial_dims, strides, dilation_rate)

    self.input_shape = input_shape
    self.filter_shape = filter_shape
    self.data_format = data_format
    self.strides = strides
    self.padding = padding
    self.name = name
    self.dilation_rate = dilation_rate
    self.conv_op = _WithSpaceToBatch(
        input_shape,
        dilation_rate=dilation_rate,
        padding=padding,
        build_op=self._build_op,
        filter_shape=filter_shape,
        spatial_dims=spatial_dims,
        data_format=data_format)

  def _build_op(self, _, padding):
    return _NonAtrousConvolution(
        self.input_shape,
        filter_shape=self.filter_shape,
        padding=padding,
        data_format=self.data_format,
        strides=self.strides,
        name=self.name)

  def __call__(self, inp, filter):  # pylint: disable=redefined-builtin
    # copybara:strip_begin
    # TODO(b/138808492): Remove code inside copybara
    # to make TPU code and CPU code consistent.
    # TPU convolution supports dilations greater than 1.
    if _enclosing_tpu_context() is not None:
      return convolution_internal(
          inp,
          filter,
          strides=self.strides,
          padding=self.padding,
          data_format=self.data_format,
          dilations=self.dilation_rate,
          name=self.name,
          call_from_convolution=False)
    else:
      return self.conv_op(inp, filter)
    # copybara:strip_end
    # copybara:insert return self.conv_op(inp, filter)


@tf_export(v1=["nn.pool"])
def pool(
    input,  # pylint: disable=redefined-builtin
    window_shape,
    pooling_type,
    padding,
    dilation_rate=None,
    strides=None,
    name=None,
    data_format=None,
    dilations=None):
  """Performs an N-D pooling operation.

  In the case that `data_format` does not start with "NC", computes for
      0 <= b < batch_size,
      0 <= x[i] < output_spatial_shape[i],
      0 <= c < num_channels:

  ```
    output[b, x[0], ..., x[N-1], c] =
      REDUCE_{z[0], ..., z[N-1]}
        input[b,
              x[0] * strides[0] - pad_before[0] + dilation_rate[0]*z[0],
              ...
              x[N-1]*strides[N-1] - pad_before[N-1] + dilation_rate[N-1]*z[N-1],
              c],
  ```

  where the reduction function REDUCE depends on the value of `pooling_type`,
  and pad_before is defined based on the value of `padding` as described in
  the "returns" section of `tf.nn.convolution` for details.
  The reduction never includes out-of-bounds positions.

  In the case that `data_format` starts with `"NC"`, the `input` and output are
  simply transposed as follows:

  ```
    pool(input, data_format, **kwargs) =
      tf.transpose(pool(tf.transpose(input, [0] + range(2,N+2) + [1]),
                        **kwargs),
                   [0, N+1] + range(1, N+1))
  ```

  Args:
    input: Tensor of rank N+2, of shape
      `[batch_size] + input_spatial_shape + [num_channels]` if data_format does
      not start with "NC" (default), or
      `[batch_size, num_channels] + input_spatial_shape` if data_format starts
      with "NC".  Pooling happens over the spatial dimensions only.
    window_shape: Sequence of N ints >= 1.
    pooling_type: Specifies pooling operation, must be "AVG" or "MAX".
    padding: The padding algorithm, must be "SAME" or "VALID".
      See the "returns" section of `tf.nn.convolution` for details.
    dilation_rate: Optional.  Dilation rate.  List of N ints >= 1.
      Defaults to [1]*N.  If any value of dilation_rate is > 1, then all values
      of strides must be 1.
    strides: Optional.  Sequence of N ints >= 1.  Defaults to [1]*N.
      If any value of strides is > 1, then all values of dilation_rate must be
      1.
    name: Optional. Name of the op.
    data_format: A string or None.  Specifies whether the channel dimension of
      the `input` and output is the last dimension (default, or if `data_format`
      does not start with "NC"), or the second dimension (if `data_format`
      starts with "NC").  For N=1, the valid values are "NWC" (default) and
      "NCW".  For N=2, the valid values are "NHWC" (default) and "NCHW".
      For N=3, the valid values are "NDHWC" (default) and "NCDHW".
    dilations: Alias for dilation_rate

  Returns:
    Tensor of rank N+2, of shape
      [batch_size] + output_spatial_shape + [num_channels]

    if data_format is None or does not start with "NC", or

      [batch_size, num_channels] + output_spatial_shape

    if data_format starts with "NC",
    where `output_spatial_shape` depends on the value of padding:

    If padding = "SAME":
      output_spatial_shape[i] = ceil(input_spatial_shape[i] / strides[i])

    If padding = "VALID":
      output_spatial_shape[i] =
        ceil((input_spatial_shape[i] - (window_shape[i] - 1) * dilation_rate[i])
             / strides[i]).

  Raises:
    ValueError: if arguments are invalid.

  """
  dilation_rate = deprecated_argument_lookup(
      "dilations", dilations, "dilation_rate", dilation_rate)
  # pylint: enable=line-too-long
  with ops.name_scope(name, "%s_pool" % (pooling_type.lower()),
                      [input]) as scope:
    input = ops.convert_to_tensor(input, name="input")  # pylint: disable=redefined-builtin

    num_spatial_dims = len(window_shape)
    if num_spatial_dims < 1 or num_spatial_dims > 3:
      raise ValueError("It is required that 1 <= num_spatial_dims <= 3.")

    input.get_shape().with_rank(num_spatial_dims + 2)

    strides, dilation_rate = _get_strides_and_dilation_rate(
        num_spatial_dims, strides, dilation_rate)

    if padding == "SAME" and np.any(dilation_rate > 1):
      raise ValueError(
          "pooling with SAME padding is not implemented for dilation_rate > 1")

    if np.any(strides > window_shape):
      raise ValueError(
          "strides > window_shape not supported due to inconsistency between "
          "CPU and GPU implementations")

    pooling_ops = {
        ("MAX", 1): max_pool,
        ("MAX", 2): max_pool,
        ("MAX", 3): max_pool3d,  # pylint: disable=undefined-variable
        ("AVG", 1): avg_pool,
        ("AVG", 2): avg_pool,
        ("AVG", 3): avg_pool3d,  # pylint: disable=undefined-variable
    }
    op_key = (pooling_type, num_spatial_dims)
    if op_key not in pooling_ops:
      raise ValueError("%d-D %s pooling is not supported." % (op_key[1],
                                                              op_key[0]))

    if data_format is None or not data_format.startswith("NC"):
      adjusted_window_shape = [1] + list(window_shape) + [1]
      adjusted_strides = [1] + list(strides) + [1]
      spatial_dims = range(1, num_spatial_dims + 1)
    else:
      adjusted_window_shape = [1, 1] + list(window_shape)
      adjusted_strides = [1, 1] + list(strides)
      spatial_dims = range(2, num_spatial_dims + 2)

    if num_spatial_dims == 1:
      if data_format is None or data_format == "NWC":
        data_format_kwargs = dict(data_format="NHWC")
      elif data_format == "NCW":
        data_format_kwargs = dict(data_format="NCHW")
      else:
        raise ValueError("data_format must be either \"NWC\" or \"NCW\".")
      adjusted_window_shape = [1] + adjusted_window_shape
      adjusted_strides = [1] + adjusted_strides
    else:
      data_format_kwargs = dict(data_format=data_format)

    def op(converted_input, _, converted_padding):  # pylint: disable=missing-docstring
      if num_spatial_dims == 1:
        converted_input = array_ops.expand_dims(converted_input,
                                                spatial_dims[0])
      result = pooling_ops[op_key](
          converted_input,
          adjusted_window_shape,
          adjusted_strides,
          converted_padding,
          name=scope,
          **data_format_kwargs)
      if num_spatial_dims == 1:
        result = array_ops.squeeze(result, [spatial_dims[0]])
      return result

    return with_space_to_batch(
        input=input,
        dilation_rate=dilation_rate,
        padding=padding,
        op=op,
        spatial_dims=spatial_dims,
        filter_shape=window_shape)


@tf_export("nn.pool", v1=[])
def pool_v2(
    input,  # pylint: disable=redefined-builtin
    window_shape,
    pooling_type,
    strides=None,
    padding="VALID",
    data_format=None,
    dilations=None,
    name=None):
  # pylint: disable=line-too-long
  """Performs an N-D pooling operation.

  In the case that `data_format` does not start with "NC", computes for
      0 <= b < batch_size,
      0 <= x[i] < output_spatial_shape[i],
      0 <= c < num_channels:

  ```
    output[b, x[0], ..., x[N-1], c] =
      REDUCE_{z[0], ..., z[N-1]}
        input[b,
              x[0] * strides[0] - pad_before[0] + dilation_rate[0]*z[0],
              ...
              x[N-1]*strides[N-1] - pad_before[N-1] + dilation_rate[N-1]*z[N-1],
              c],
  ```

  where the reduction function REDUCE depends on the value of `pooling_type`,
  and pad_before is defined based on the value of `padding` as described in
  the "returns" section of `tf.nn.convolution` for details.
  The reduction never includes out-of-bounds positions.

  In the case that `data_format` starts with `"NC"`, the `input` and output are
  simply transposed as follows:

  ```
    pool(input, data_format, **kwargs) =
      tf.transpose(pool(tf.transpose(input, [0] + range(2,N+2) + [1]),
                        **kwargs),
                   [0, N+1] + range(1, N+1))
  ```

  Args:
    input: Tensor of rank N+2, of shape `[batch_size] + input_spatial_shape +
      [num_channels]` if data_format does not start with "NC" (default), or
      `[batch_size, num_channels] + input_spatial_shape` if data_format starts
      with "NC".  Pooling happens over the spatial dimensions only.
    window_shape: Sequence of N ints >= 1.
    pooling_type: Specifies pooling operation, must be "AVG" or "MAX".
    strides: Optional. Sequence of N ints >= 1.  Defaults to [1]*N. If any value of
      strides is > 1, then all values of dilation_rate must be 1.
    padding: The padding algorithm, must be "SAME" or "VALID". Defaults to "SAME".
      See the "returns" section of `tf.nn.convolution` for details.
    data_format: A string or None.  Specifies whether the channel dimension of
      the `input` and output is the last dimension (default, or if `data_format`
      does not start with "NC"), or the second dimension (if `data_format`
      starts with "NC").  For N=1, the valid values are "NWC" (default) and
      "NCW".  For N=2, the valid values are "NHWC" (default) and "NCHW". For
      N=3, the valid values are "NDHWC" (default) and "NCDHW".
    dilations: Optional.  Dilation rate.  List of N ints >= 1. Defaults to
      [1]*N.  If any value of dilation_rate is > 1, then all values of strides
      must be 1.
    name: Optional. Name of the op.

  Returns:
    Tensor of rank N+2, of shape
      [batch_size] + output_spatial_shape + [num_channels]

    if data_format is None or does not start with "NC", or

      [batch_size, num_channels] + output_spatial_shape

    if data_format starts with "NC",
    where `output_spatial_shape` depends on the value of padding:

    If padding = "SAME":
      output_spatial_shape[i] = ceil(input_spatial_shape[i] / strides[i])

    If padding = "VALID":
      output_spatial_shape[i] =
        ceil((input_spatial_shape[i] - (window_shape[i] - 1) * dilation_rate[i])
             / strides[i]).

  Raises:
    ValueError: if arguments are invalid.

  """
  return pool(
      input=input,
      window_shape=window_shape,
      pooling_type=pooling_type,
      padding=padding,
      dilation_rate=dilations,
      strides=strides,
      name=name,
      data_format=data_format)


@tf_export("nn.atrous_conv2d")
def atrous_conv2d(value, filters, rate, padding, name=None):
  """Atrous convolution (a.k.a. convolution with holes or dilated convolution).

  This function is a simpler wrapper around the more general
  `tf.nn.convolution`, and exists only for backwards compatibility. You can
  use `tf.nn.convolution` to perform 1-D, 2-D, or 3-D atrous convolution.


  Computes a 2-D atrous convolution, also known as convolution with holes or
  dilated convolution, given 4-D `value` and `filters` tensors. If the `rate`
  parameter is equal to one, it performs regular 2-D convolution. If the `rate`
  parameter is greater than one, it performs convolution with holes, sampling
  the input values every `rate` pixels in the `height` and `width` dimensions.
  This is equivalent to convolving the input with a set of upsampled filters,
  produced by inserting `rate - 1` zeros between two consecutive values of the
  filters along the `height` and `width` dimensions, hence the name atrous
  convolution or convolution with holes (the French word trous means holes in
  English).

  More specifically:

  ```
  output[batch, height, width, out_channel] =
      sum_{dheight, dwidth, in_channel} (
          filters[dheight, dwidth, in_channel, out_channel] *
          value[batch, height + rate*dheight, width + rate*dwidth, in_channel]
      )
  ```

  Atrous convolution allows us to explicitly control how densely to compute
  feature responses in fully convolutional networks. Used in conjunction with
  bilinear interpolation, it offers an alternative to `conv2d_transpose` in
  dense prediction tasks such as semantic image segmentation, optical flow
  computation, or depth estimation. It also allows us to effectively enlarge
  the field of view of filters without increasing the number of parameters or
  the amount of computation.

  For a description of atrous convolution and how it can be used for dense
  feature extraction, please see: (Chen et al., 2015). The same operation is
  investigated further in (Yu et al., 2016). Previous works that effectively
  use atrous convolution in different ways are, among others,
  (Sermanet et al., 2014) and (Giusti et al., 2013).
  Atrous convolution is also closely related to the so-called noble identities
  in multi-rate signal processing.

  There are many different ways to implement atrous convolution (see the refs
  above). The implementation here reduces

  ```python
      atrous_conv2d(value, filters, rate, padding=padding)
  ```

  to the following three operations:

  ```python
      paddings = ...
      net = space_to_batch(value, paddings, block_size=rate)
      net = conv2d(net, filters, strides=[1, 1, 1, 1], padding="VALID")
      crops = ...
      net = batch_to_space(net, crops, block_size=rate)
  ```

  Advanced usage. Note the following optimization: A sequence of `atrous_conv2d`
  operations with identical `rate` parameters, 'SAME' `padding`, and filters
  with odd heights/ widths:

  ```python
      net = atrous_conv2d(net, filters1, rate, padding="SAME")
      net = atrous_conv2d(net, filters2, rate, padding="SAME")
      ...
      net = atrous_conv2d(net, filtersK, rate, padding="SAME")
  ```

  can be equivalently performed cheaper in terms of computation and memory as:

  ```python
      pad = ...  # padding so that the input dims are multiples of rate
      net = space_to_batch(net, paddings=pad, block_size=rate)
      net = conv2d(net, filters1, strides=[1, 1, 1, 1], padding="SAME")
      net = conv2d(net, filters2, strides=[1, 1, 1, 1], padding="SAME")
      ...
      net = conv2d(net, filtersK, strides=[1, 1, 1, 1], padding="SAME")
      net = batch_to_space(net, crops=pad, block_size=rate)
  ```

  because a pair of consecutive `space_to_batch` and `batch_to_space` ops with
  the same `block_size` cancel out when their respective `paddings` and `crops`
  inputs are identical.

  Args:
    value: A 4-D `Tensor` of type `float`. It needs to be in the default "NHWC"
      format. Its shape is `[batch, in_height, in_width, in_channels]`.
    filters: A 4-D `Tensor` with the same type as `value` and shape
      `[filter_height, filter_width, in_channels, out_channels]`. `filters`'
      `in_channels` dimension must match that of `value`. Atrous convolution is
      equivalent to standard convolution with upsampled filters with effective
      height `filter_height + (filter_height - 1) * (rate - 1)` and effective
      width `filter_width + (filter_width - 1) * (rate - 1)`, produced by
      inserting `rate - 1` zeros along consecutive elements across the
      `filters`' spatial dimensions.
    rate: A positive int32. The stride with which we sample input values across
      the `height` and `width` dimensions. Equivalently, the rate by which we
      upsample the filter values by inserting zeros across the `height` and
      `width` dimensions. In the literature, the same parameter is sometimes
      called `input stride` or `dilation`.
    padding: A string, either `'VALID'` or `'SAME'`. The padding algorithm.
    name: Optional name for the returned tensor.

  Returns:
    A `Tensor` with the same type as `value`.
    Output shape with `'VALID'` padding is:

        [batch, height - 2 * (filter_width - 1),
         width - 2 * (filter_height - 1), out_channels].

    Output shape with `'SAME'` padding is:

        [batch, height, width, out_channels].

  Raises:
    ValueError: If input/output depth does not match `filters`' shape, or if
      padding is other than `'VALID'` or `'SAME'`.

  References:
    Multi-Scale Context Aggregation by Dilated Convolutions:
      [Yu et al., 2016](https://arxiv.org/abs/1511.07122)
      ([pdf](https://arxiv.org/pdf/1511.07122.pdf))
    Semantic Image Segmentation with Deep Convolutional Nets and Fully Connected CRFs:
      [Chen et al., 2015](http://arxiv.org/abs/1412.7062)
      ([pdf](https://arxiv.org/pdf/1412.7062))
    OverFeat - Integrated Recognition, Localization and Detection using Convolutional Networks:
      [Sermanet et al., 2014](https://arxiv.org/abs/1312.6229)
      ([pdf](https://arxiv.org/pdf/1312.6229.pdf))
    Fast Image Scanning with Deep Max-Pooling Convolutional Neural Networks:
      [Giusti et al., 2013](https://ieeexplore.ieee.org/abstract/document/6738831)
      ([pdf](https://arxiv.org/pdf/1302.1700.pdf))
  """
  return convolution(
      input=value,
      filter=filters,
      padding=padding,
      dilation_rate=np.broadcast_to(rate, (2,)),
      name=name)


def _convert_padding(padding):
  """Converts Python padding to C++ padding for ops which take EXPLICIT padding.

  Args:
    padding: the `padding` argument for a Python op which supports EXPLICIT
      padding.

  Returns:
    (padding, explicit_paddings) pair, which should be passed as attributes to a
    C++ op.

  Raises:
    ValueError: If padding is invalid.
  """
  explicit_paddings = []
  if padding == "EXPLICIT":
    # Give a better error message if EXPLICIT is passed.
    raise ValueError('"EXPLICIT" is not a valid value for the padding '
                     "parameter. To use explicit padding, the padding "
                     "parameter must be a list.")
  if isinstance(padding, (list, tuple)):
    for i, dim_paddings in enumerate(padding):
      if not isinstance(dim_paddings, (list, tuple)):
        raise ValueError("When padding is a list, each element of padding must "
                         "be a list/tuple of size 2. Element with index %d of "
                         "padding is not a list/tuple" % i)
      if len(dim_paddings) != 2:
        raise ValueError("When padding is a list, each element of padding must "
                         "be a list/tuple of size 2. Element with index %d of "
                         "padding has size %d" % (i, len(dim_paddings)))
      explicit_paddings.extend(dim_paddings)
    if len(padding) != 4:
      raise ValueError("When padding is a list, it must be of size 4. Got "
                       "padding of size: %d" % len(padding))
    padding = "EXPLICIT"
  return padding, explicit_paddings


@tf_export(v1=["nn.conv1d"])
@deprecation.deprecated_arg_values(
    None,
    "`NCHW` for data_format is deprecated, use `NCW` instead",
    warn_once=True,
    data_format="NCHW")
@deprecation.deprecated_arg_values(
    None,
    "`NHWC` for data_format is deprecated, use `NWC` instead",
    warn_once=True,
    data_format="NHWC")
def conv1d(
    value=None,
    filters=None,
    stride=None,
    padding=None,
    use_cudnn_on_gpu=None,
    data_format=None,
    name=None,
    input=None,  # pylint: disable=redefined-builtin
    dilations=None):
  r"""Computes a 1-D convolution given 3-D input and filter tensors.

  Given an input tensor of shape
    [batch, in_width, in_channels]
  if data_format is "NWC", or
    [batch, in_channels, in_width]
  if data_format is "NCW",
  and a filter / kernel tensor of shape
  [filter_width, in_channels, out_channels], this op reshapes
  the arguments to pass them to conv2d to perform the equivalent
  convolution operation.

  Internally, this op reshapes the input tensors and invokes `tf.nn.conv2d`.
  For example, if `data_format` does not start with "NC", a tensor of shape
    [batch, in_width, in_channels]
  is reshaped to
    [batch, 1, in_width, in_channels],
  and the filter is reshaped to
    [1, filter_width, in_channels, out_channels].
  The result is then reshaped back to
    [batch, out_width, out_channels]
  \(where out_width is a function of the stride and padding as in conv2d\) and
  returned to the caller.

  Args:
    value: A 3D `Tensor`.  Must be of type `float16`, `float32`, or `float64`.
    filters: A 3D `Tensor`.  Must have the same type as `value`.
    stride: An int or list of `ints` that has length `1` or `3`.  The number of
      entries by which the filter is moved right at each step.
    padding: 'SAME' or 'VALID'
    use_cudnn_on_gpu: An optional `bool`.  Defaults to `True`.
    data_format: An optional `string` from `"NWC", "NCW"`.  Defaults to `"NWC"`,
      the data is stored in the order of [batch, in_width, in_channels].  The
      `"NCW"` format stores data as [batch, in_channels, in_width].
    name: A name for the operation (optional).
    input: Alias for value.
    dilations: An int or list of `ints` that has length `1` or `3` which
      defaults to 1. The dilation factor for each dimension of input. If set to
      k > 1, there will be k-1 skipped cells between each filter element on that
      dimension. Dilations in the batch and depth dimensions must be 1.

  Returns:
    A `Tensor`.  Has the same type as input.

  Raises:
    ValueError: if `data_format` is invalid.
  """
  value = deprecation.deprecated_argument_lookup("input", input, "value", value)
  with ops.name_scope(name, "conv1d", [value, filters]) as name:
    # Reshape the input tensor to [batch, 1, in_width, in_channels]
    if data_format is None or data_format == "NHWC" or data_format == "NWC":
      data_format = "NHWC"
      spatial_start_dim = 1
      channel_index = 2
    elif data_format == "NCHW" or data_format == "NCW":
      data_format = "NCHW"
      spatial_start_dim = 2
      channel_index = 1
    else:
      raise ValueError("data_format must be \"NWC\" or \"NCW\".")
    strides = [1] + _get_sequence(stride, 1, channel_index, "stride")
    dilations = [1] + _get_sequence(dilations, 1, channel_index, "dilations")

    value = array_ops.expand_dims(value, spatial_start_dim)
    filters = array_ops.expand_dims(filters, 0)
    result = gen_nn_ops.conv2d(
        value,
        filters,
        strides,
        padding,
        use_cudnn_on_gpu=use_cudnn_on_gpu,
        data_format=data_format,
        dilations=dilations,
        name=name)
    return array_ops.squeeze(result, [spatial_start_dim])


@tf_export("nn.conv1d", v1=[])
def conv1d_v2(
    input,  # pylint: disable=redefined-builtin
    filters,
    stride,
    padding,
    data_format="NWC",
    dilations=None,
    name=None):
  r"""Computes a 1-D convolution given 3-D input and filter tensors.

  Given an input tensor of shape
    [batch, in_width, in_channels]
  if data_format is "NWC", or
    [batch, in_channels, in_width]
  if data_format is "NCW",
  and a filter / kernel tensor of shape
  [filter_width, in_channels, out_channels], this op reshapes
  the arguments to pass them to conv2d to perform the equivalent
  convolution operation.

  Internally, this op reshapes the input tensors and invokes `tf.nn.conv2d`.
  For example, if `data_format` does not start with "NC", a tensor of shape
    [batch, in_width, in_channels]
  is reshaped to
    [batch, 1, in_width, in_channels],
  and the filter is reshaped to
    [1, filter_width, in_channels, out_channels].
  The result is then reshaped back to
    [batch, out_width, out_channels]
  \(where out_width is a function of the stride and padding as in conv2d\) and
  returned to the caller.

  Args:
    input: A 3D `Tensor`.  Must be of type `float16`, `float32`, or `float64`.
    filters: A 3D `Tensor`.  Must have the same type as `input`.
    stride: An int or list of `ints` that has length `1` or `3`.  The number of
      entries by which the filter is moved right at each step.
    padding: 'SAME' or 'VALID'
    data_format: An optional `string` from `"NWC", "NCW"`.  Defaults to `"NWC"`,
      the data is stored in the order of [batch, in_width, in_channels].  The
      `"NCW"` format stores data as [batch, in_channels, in_width].
    dilations: An int or list of `ints` that has length `1` or `3` which
      defaults to 1. The dilation factor for each dimension of input. If set to
      k > 1, there will be k-1 skipped cells between each filter element on that
      dimension. Dilations in the batch and depth dimensions must be 1.
    name: A name for the operation (optional).

  Returns:
    A `Tensor`.  Has the same type as input.

  Raises:
    ValueError: if `data_format` is invalid.
  """
  return conv1d(
      input,  # pylint: disable=redefined-builtin
      filters,
      stride,
      padding,
      use_cudnn_on_gpu=True,
      data_format=data_format,
      name=name,
      dilations=dilations)


@tf_export("nn.conv1d_transpose")
def conv1d_transpose(
    input,  # pylint: disable=redefined-builtin
    filters,
    output_shape,
    strides,
    padding="SAME",
    data_format="NWC",
    dilations=None,
    name=None):
  """The transpose of `conv1d`.

  This operation is sometimes called "deconvolution" after
  (Zeiler et al., 2010), but is actually the transpose (gradient) of `conv1d`
  rather than an actual deconvolution.

  Args:
    input: A 3-D `Tensor` of type `float` and shape
      `[batch, in_width, in_channels]` for `NWC` data format or
      `[batch, in_channels, in_width]` for `NCW` data format.
    filters: A 3-D `Tensor` with the same type as `value` and shape
      `[filter_width, output_channels, in_channels]`.  `filter`'s
      `in_channels` dimension must match that of `value`.
    output_shape: A 1-D `Tensor`, containing three elements, representing the
      output shape of the deconvolution op.
    strides: An int or list of `ints` that has length `1` or `3`.  The number of
      entries by which the filter is moved right at each step.
    padding: A string, either `'VALID'` or `'SAME'`. The padding algorithm.
      See the "returns" section of `tf.nn.convolution` for details.
    data_format: A string. `'NWC'` and `'NCW'` are supported.
    dilations: An int or list of `ints` that has length `1` or `3` which
      defaults to 1. The dilation factor for each dimension of input. If set to
      k > 1, there will be k-1 skipped cells between each filter element on that
      dimension. Dilations in the batch and depth dimensions must be 1.
    name: Optional name for the returned tensor.

  Returns:
    A `Tensor` with the same type as `value`.

  Raises:
    ValueError: If input/output depth does not match `filter`'s shape, if
      `output_shape` is not at 3-element vector, if `padding` is other than
      `'VALID'` or `'SAME'`, or if `data_format` is invalid.

  References:
    Deconvolutional Networks:
      [Zeiler et al., 2010](https://ieeexplore.ieee.org/abstract/document/5539957)
      ([pdf](http://citeseerx.ist.psu.edu/viewdoc/download?doi=10.1.1.232.4023&rep=rep1&type=pdf))
  """
  with ops.name_scope(name, "conv1d_transpose",
                      [input, filters, output_shape]) as name:
    # The format could be either NWC or NCW, map to NHWC or NCHW
    if data_format is None or data_format == "NWC":
      data_format = "NHWC"
      spatial_start_dim = 1
      channel_index = 2
    elif data_format == "NCW":
      data_format = "NCHW"
      spatial_start_dim = 2
      channel_index = 1
    else:
      raise ValueError("data_format must be \"NWC\" or \"NCW\".")

    # Reshape the input tensor to [batch, 1, in_width, in_channels]
    strides = [1] + _get_sequence(strides, 1, channel_index, "stride")
    dilations = [1] + _get_sequence(dilations, 1, channel_index, "dilations")

    input = array_ops.expand_dims(input, spatial_start_dim)
    filters = array_ops.expand_dims(filters, 0)
    output_shape = list(output_shape) if not isinstance(
        output_shape, ops.Tensor) else output_shape
    output_shape = array_ops.concat([output_shape[: spatial_start_dim], [1],
                                     output_shape[spatial_start_dim:]], 0)

    result = gen_nn_ops.conv2d_backprop_input(
        input_sizes=output_shape,
        filter=filters,
        out_backprop=input,
        strides=strides,
        padding=padding,
        data_format=data_format,
        dilations=dilations,
        name=name)
    return array_ops.squeeze(result, spatial_start_dim)


@tf_export("nn.conv2d", v1=[])
def conv2d_v2(input,  # pylint: disable=redefined-builtin
              filters,
              strides,
              padding,
              data_format="NHWC",
              dilations=None,
              name=None):
  # pylint: disable=line-too-long
  r"""Computes a 2-D convolution given 4-D `input` and `filters` tensors.

  Given an input tensor of shape `[batch, in_height, in_width, in_channels]`
  and a filter / kernel tensor of shape
  `[filter_height, filter_width, in_channels, out_channels]`, this op
  performs the following:

  1. Flattens the filter to a 2-D matrix with shape
     `[filter_height * filter_width * in_channels, output_channels]`.
  2. Extracts image patches from the input tensor to form a *virtual*
     tensor of shape `[batch, out_height, out_width,
     filter_height * filter_width * in_channels]`.
  3. For each patch, right-multiplies the filter matrix and the image patch
     vector.

  In detail, with the default NHWC format,

      output[b, i, j, k] =
          sum_{di, dj, q} input[b, strides[1] * i + di, strides[2] * j + dj, q] *
                          filter[di, dj, q, k]

  Must have `strides[0] = strides[3] = 1`.  For the most common case of the same
  horizontal and vertices strides, `strides = [1, stride, stride, 1]`.

  Args:
    input: A `Tensor`. Must be one of the following types:
      `half`, `bfloat16`, `float32`, `float64`.
      A 4-D tensor. The dimension order is interpreted according to the value
      of `data_format`, see below for details.
    filters: A `Tensor`. Must have the same type as `input`.
      A 4-D tensor of shape
      `[filter_height, filter_width, in_channels, out_channels]`
    strides: An int or list of `ints` that has length `1`, `2` or `4`.  The
      stride of the sliding window for each dimension of `input`. If a single
      value is given it is replicated in the `H` and `W` dimension. By default
      the `N` and `C` dimensions are set to 1. The dimension order is determined
      by the value of `data_format`, see below for details.
    padding: Either the `string` `"SAME"` or `"VALID"` indicating the type of
      padding algorithm to use, or a list indicating the explicit paddings at
      the start and end of each dimension. When explicit padding is used and
      data_format is `"NHWC"`, this should be in the form `[[0, 0], [pad_top,
      pad_bottom], [pad_left, pad_right], [0, 0]]`. When explicit padding used
      and data_format is `"NCHW"`, this should be in the form `[[0, 0], [0, 0],
      [pad_top, pad_bottom], [pad_left, pad_right]]`.
    data_format: An optional `string` from: `"NHWC", "NCHW"`.
      Defaults to `"NHWC"`.
      Specify the data format of the input and output data. With the
      default format "NHWC", the data is stored in the order of:
          [batch, height, width, channels].
      Alternatively, the format could be "NCHW", the data storage order of:
          [batch, channels, height, width].
    dilations: An int or list of `ints` that has length `1`, `2` or `4`,
      defaults to 1. The dilation factor for each dimension of`input`. If a
      single value is given it is replicated in the `H` and `W` dimension. By
      default the `N` and `C` dimensions are set to 1. If set to k > 1, there
      will be k-1 skipped cells between each filter element on that dimension.
      The dimension order is determined by the value of `data_format`, see above
      for details. Dilations in the batch and depth dimensions if a 4-d tensor
      must be 1.
    name: A name for the operation (optional).

  Returns:
    A `Tensor`. Has the same type as `input`.
  """
  # pylint: enable=line-too-long
  return conv2d(input,  # pylint: disable=redefined-builtin
                filters,
                strides,
                padding,
                use_cudnn_on_gpu=True,
                data_format=data_format,
                dilations=dilations,
                name=name)


@tf_export(v1=["nn.conv2d"])
def conv2d(  # pylint: disable=redefined-builtin,dangerous-default-value
    input,
    filter=None,
    strides=None,
    padding=None,
    use_cudnn_on_gpu=True,
    data_format="NHWC",
    dilations=[1, 1, 1, 1],
    name=None,
    filters=None):
  r"""Computes a 2-D convolution given 4-D `input` and `filter` tensors.

  Given an input tensor of shape `[batch, in_height, in_width, in_channels]`
  and a filter / kernel tensor of shape
  `[filter_height, filter_width, in_channels, out_channels]`, this op
  performs the following:

  1. Flattens the filter to a 2-D matrix with shape
     `[filter_height * filter_width * in_channels, output_channels]`.
  2. Extracts image patches from the input tensor to form a *virtual*
     tensor of shape `[batch, out_height, out_width,
     filter_height * filter_width * in_channels]`.
  3. For each patch, right-multiplies the filter matrix and the image patch
     vector.

  In detail, with the default NHWC format,

      output[b, i, j, k] =
          sum_{di, dj, q} input[b, strides[1] * i + di, strides[2] * j + dj, q]
                          * filter[di, dj, q, k]

  Must have `strides[0] = strides[3] = 1`.  For the most common case of the same
  horizontal and vertices strides, `strides = [1, stride, stride, 1]`.

  Args:
    input: A `Tensor`. Must be one of the following types:
      `half`, `bfloat16`, `float32`, `float64`.
      A 4-D tensor. The dimension order is interpreted according to the value
      of `data_format`, see below for details.
    filter: A `Tensor`. Must have the same type as `input`.
      A 4-D tensor of shape
      `[filter_height, filter_width, in_channels, out_channels]`
    strides: An int or list of `ints` that has length `1`, `2` or `4`.  The
      stride of the sliding window for each dimension of `input`. If a single
      value is given it is replicated in the `H` and `W` dimension. By default
      the `N` and `C` dimensions are set to 1. The dimension order is determined
      by the value of `data_format`, see below for details.
    padding: Either the `string` `"SAME"` or `"VALID"` indicating the type of
      padding algorithm to use, or a list indicating the explicit paddings at
      the start and end of each dimension. When explicit padding is used and
      data_format is `"NHWC"`, this should be in the form `[[0, 0], [pad_top,
      pad_bottom], [pad_left, pad_right], [0, 0]]`. When explicit padding used
      and data_format is `"NCHW"`, this should be in the form `[[0, 0], [0, 0],
      [pad_top, pad_bottom], [pad_left, pad_right]]`.
    use_cudnn_on_gpu: An optional `bool`. Defaults to `True`.
    data_format: An optional `string` from: `"NHWC", "NCHW"`.
      Defaults to `"NHWC"`.
      Specify the data format of the input and output data. With the
      default format "NHWC", the data is stored in the order of:
          [batch, height, width, channels].
      Alternatively, the format could be "NCHW", the data storage order of:
          [batch, channels, height, width].
    dilations: An int or list of `ints` that has length `1`, `2` or `4`,
      defaults to 1. The dilation factor for each dimension of`input`. If a
      single value is given it is replicated in the `H` and `W` dimension. By
      default the `N` and `C` dimensions are set to 1. If set to k > 1, there
      will be k-1 skipped cells between each filter element on that dimension.
      The dimension order is determined by the value of `data_format`, see above
      for details. Dilations in the batch and depth dimensions if a 4-d tensor
      must be 1.
    name: A name for the operation (optional).
    filters: Alias for filter.

  Returns:
    A `Tensor`. Has the same type as `input`.
  """
  filter = deprecation.deprecated_argument_lookup(
      "filters", filters, "filter", filter)
  padding, explicit_paddings = _convert_padding(padding)
  if data_format is None:
    data_format = "NHWC"
  channel_index = 1 if data_format.startswith("NC") else 3

  strides = _get_sequence(strides, 2, channel_index, "strides")
  dilations = _get_sequence(dilations, 2, channel_index, "dilations")
  return gen_nn_ops.conv2d(input,  # pylint: disable=redefined-builtin
                           filter,
                           strides,
                           padding,
                           use_cudnn_on_gpu=use_cudnn_on_gpu,
                           explicit_paddings=explicit_paddings,
                           data_format=data_format,
                           dilations=dilations,
                           name=name)


@tf_export(v1=["nn.conv2d_backprop_filter"])
def conv2d_backprop_filter(  # pylint: disable=redefined-builtin,dangerous-default-value
    input,
    filter_sizes,
    out_backprop,
    strides,
    padding,
    use_cudnn_on_gpu=True,
    data_format="NHWC",
    dilations=[1, 1, 1, 1],
    name=None):
  r"""Computes the gradients of convolution with respect to the filter.

  Args:
    input: A `Tensor`. Must be one of the following types:
      `half`, `bfloat16`, `float32`, `float64`.
      4-D with shape `[batch, in_height, in_width, in_channels]`.
    filter_sizes: A `Tensor` of type `int32`.
      An integer vector representing the tensor shape of `filter`,
      where `filter` is a 4-D
      `[filter_height, filter_width, in_channels, out_channels]` tensor.
    out_backprop: A `Tensor`. Must have the same type as `input`.
      4-D with shape `[batch, out_height, out_width, out_channels]`.
      Gradients w.r.t. the output of the convolution.
    strides: A list of `ints`.
      The stride of the sliding window for each dimension of the input
      of the convolution. Must be in the same order as the dimension specified
      with format.
    padding: Either the `string `"SAME"` or `"VALID"` indicating the type of
      padding algorithm to use, or a list indicating the explicit paddings at
      the start and end of each dimension. When explicit padding is used and
      data_format is `"NHWC"`, this should be in the form `[[0, 0], [pad_top,
      pad_bottom], [pad_left, pad_right], [0, 0]]`. When explicit padding used
      and data_format is `"NCHW"`, this should be in the form `[[0, 0], [0, 0],
      [pad_top, pad_bottom], [pad_left, pad_right]]`.
    use_cudnn_on_gpu: An optional `bool`. Defaults to `True`.
    data_format: An optional `string` from: `"NHWC", "NCHW"`.
      Defaults to `"NHWC"`.
      Specify the data format of the input and output data. With the
      default format "NHWC", the data is stored in the order of:
          [batch, in_height, in_width, in_channels].
      Alternatively, the format could be "NCHW", the data storage order of:
          [batch, in_channels, in_height, in_width].
    dilations: An optional list of `ints`. Defaults to `[1, 1, 1, 1]`.
      1-D tensor of length 4.  The dilation factor for each dimension of
      `input`. If set to k > 1, there will be k-1 skipped cells between each
      filter element on that dimension. The dimension order is determined by
      the value of `data_format`, see above for details. Dilations in the batch
      and depth dimensions must be 1.
    name: A name for the operation (optional).

  Returns:
    A `Tensor`. Has the same type as `input`.
  """
  padding, explicit_paddings = _convert_padding(padding)
  return gen_nn_ops.conv2d_backprop_filter(
      input, filter_sizes, out_backprop, strides, padding, use_cudnn_on_gpu,
      explicit_paddings, data_format, dilations, name)


@tf_export(v1=["nn.conv2d_backprop_input"])
def conv2d_backprop_input(  # pylint: disable=redefined-builtin,dangerous-default-value
    input_sizes,
    filter=None,
    out_backprop=None,
    strides=None,
    padding=None,
    use_cudnn_on_gpu=True,
    data_format="NHWC",
    dilations=[1, 1, 1, 1],
    name=None,
    filters=None):
  r"""Computes the gradients of convolution with respect to the input.

  Args:
    input_sizes: A `Tensor` of type `int32`.
      An integer vector representing the shape of `input`,
      where `input` is a 4-D `[batch, height, width, channels]` tensor.
    filter: A `Tensor`. Must be one of the following types:
      `half`, `bfloat16`, `float32`, `float64`.
      4-D with shape
      `[filter_height, filter_width, in_channels, out_channels]`.
    out_backprop: A `Tensor`. Must have the same type as `filter`.
      4-D with shape `[batch, out_height, out_width, out_channels]`.
      Gradients w.r.t. the output of the convolution.
    strides: A list of `ints`.
      The stride of the sliding window for each dimension of the input
      of the convolution. Must be in the same order as the dimension specified
      with format.
    padding: Either the `string `"SAME"` or `"VALID"` indicating the type of
      padding algorithm to use, or a list indicating the explicit paddings at
      the start and end of each dimension. When explicit padding is used and
      data_format is `"NHWC"`, this should be in the form `[[0, 0], [pad_top,
      pad_bottom], [pad_left, pad_right], [0, 0]]`. When explicit padding used
      and data_format is `"NCHW"`, this should be in the form `[[0, 0], [0, 0],
      [pad_top, pad_bottom], [pad_left, pad_right]]`.
    use_cudnn_on_gpu: An optional `bool`. Defaults to `True`.
    data_format: An optional `string` from: `"NHWC", "NCHW"`.
      Defaults to `"NHWC"`.
      Specify the data format of the input and output data. With the
      default format "NHWC", the data is stored in the order of:
          [batch, in_height, in_width, in_channels].
      Alternatively, the format could be "NCHW", the data storage order of:
          [batch, in_channels, in_height, in_width].
    dilations: An optional list of `ints`. Defaults to `[1, 1, 1, 1]`.
      1-D tensor of length 4.  The dilation factor for each dimension of
      `input`. If set to k > 1, there will be k-1 skipped cells between each
      filter element on that dimension. The dimension order is determined by
      the value of `data_format`, see above for details. Dilations in the batch
      and depth dimensions must be 1.
    name: A name for the operation (optional).
    filters: Alias for filter.

  Returns:
    A `Tensor`. Has the same type as `filter`.
  """
  filter = deprecation.deprecated_argument_lookup(
      "filters", filters, "filter", filter)
  padding, explicit_paddings = _convert_padding(padding)
  return gen_nn_ops.conv2d_backprop_input(
      input_sizes, filter, out_backprop, strides, padding, use_cudnn_on_gpu,
      explicit_paddings, data_format, dilations, name)


@tf_export(v1=["nn.conv2d_transpose"])
def conv2d_transpose(
    value=None,
    filter=None,  # pylint: disable=redefined-builtin
    output_shape=None,
    strides=None,
    padding="SAME",
    data_format="NHWC",
    name=None,
    input=None,  # pylint: disable=redefined-builtin
    filters=None,
    dilations=None):
  """The transpose of `conv2d`.

  This operation is sometimes called "deconvolution" after
  (Zeiler et al., 2010), but is really the transpose (gradient) of `conv2d`
  rather than an actual deconvolution.

  Args:
    value: A 4-D `Tensor` of type `float` and shape
      `[batch, height, width, in_channels]` for `NHWC` data format or
      `[batch, in_channels, height, width]` for `NCHW` data format.
    filter: A 4-D `Tensor` with the same type as `value` and shape
      `[height, width, output_channels, in_channels]`.  `filter`'s
      `in_channels` dimension must match that of `value`.
    output_shape: A 1-D `Tensor` representing the output shape of the
      deconvolution op.
    strides: An int or list of `ints` that has length `1`, `2` or `4`.  The
      stride of the sliding window for each dimension of `input`. If a single
      value is given it is replicated in the `H` and `W` dimension. By default
      the `N` and `C` dimensions are set to 0. The dimension order is determined
      by the value of `data_format`, see below for details.
    padding: A string, either `'VALID'` or `'SAME'`. The padding algorithm.
      See the "returns" section of `tf.nn.convolution` for details.
    data_format: A string. 'NHWC' and 'NCHW' are supported.
    name: Optional name for the returned tensor.
    input: Alias for value.
    filters: Alias for filter.
    dilations: An int or list of `ints` that has length `1`, `2` or `4`,
      defaults to 1. The dilation factor for each dimension of`input`. If a
      single value is given it is replicated in the `H` and `W` dimension. By
      default the `N` and `C` dimensions are set to 1. If set to k > 1, there
      will be k-1 skipped cells between each filter element on that dimension.
      The dimension order is determined by the value of `data_format`, see above
      for details. Dilations in the batch and depth dimensions if a 4-d tensor
      must be 1.

  Returns:
    A `Tensor` with the same type as `value`.

  Raises:
    ValueError: If input/output depth does not match `filter`'s shape, or if
      padding is other than `'VALID'` or `'SAME'`.

  References:
    Deconvolutional Networks:
      [Zeiler et al., 2010](https://ieeexplore.ieee.org/abstract/document/5539957)
      ([pdf](http://citeseerx.ist.psu.edu/viewdoc/download?doi=10.1.1.232.4023&rep=rep1&type=pdf))
  """
  value = deprecated_argument_lookup("input", input, "value", value)
  filter = deprecated_argument_lookup("filters", filters, "filter", filter)
  with ops.name_scope(name, "conv2d_transpose",
                      [value, filter, output_shape]) as name:
    return conv2d_transpose_v2(
        value,
        filter,
        output_shape,
        strides,
        padding=padding,
        data_format=data_format,
        dilations=dilations,
        name=name)


@tf_export("nn.conv2d_transpose", v1=[])
def conv2d_transpose_v2(
    input,  # pylint: disable=redefined-builtin
    filters,  # pylint: disable=redefined-builtin
    output_shape,
    strides,
    padding="SAME",
    data_format="NHWC",
    dilations=None,
    name=None):
  """The transpose of `conv2d`.

  This operation is sometimes called "deconvolution" after
  (Zeiler et al., 2010), but is really the transpose (gradient) of
  `atrous_conv2d` rather than an actual deconvolution.

  Args:
    input: A 4-D `Tensor` of type `float` and shape `[batch, height, width,
      in_channels]` for `NHWC` data format or `[batch, in_channels, height,
      width]` for `NCHW` data format.
    filters: A 4-D `Tensor` with the same type as `input` and shape `[height,
      width, output_channels, in_channels]`.  `filter`'s `in_channels` dimension
      must match that of `input`.
    output_shape: A 1-D `Tensor` representing the output shape of the
      deconvolution op.
    strides: An int or list of `ints` that has length `1`, `2` or `4`.  The
      stride of the sliding window for each dimension of `input`. If a single
      value is given it is replicated in the `H` and `W` dimension. By default
      the `N` and `C` dimensions are set to 0. The dimension order is determined
      by the value of `data_format`, see below for details.
    padding: A string, either `'VALID'` or `'SAME'`. The padding algorithm. See
      the "returns" section of `tf.nn.convolution` for details.
    data_format: A string. 'NHWC' and 'NCHW' are supported.
    dilations: An int or list of `ints` that has length `1`, `2` or `4`,
      defaults to 1. The dilation factor for each dimension of`input`. If a
      single value is given it is replicated in the `H` and `W` dimension. By
      default the `N` and `C` dimensions are set to 1. If set to k > 1, there
      will be k-1 skipped cells between each filter element on that dimension.
      The dimension order is determined by the value of `data_format`, see above
      for details. Dilations in the batch and depth dimensions if a 4-d tensor
      must be 1.
    name: Optional name for the returned tensor.

  Returns:
    A `Tensor` with the same type as `input`.

  Raises:
    ValueError: If input/output depth does not match `filter`'s shape, or if
      padding is other than `'VALID'` or `'SAME'`.

  References:
    Deconvolutional Networks:
      [Zeiler et al., 2010](https://ieeexplore.ieee.org/abstract/document/5539957)
      ([pdf](http://citeseerx.ist.psu.edu/viewdoc/download?doi=10.1.1.232.4023&rep=rep1&type=pdf))
  """
  with ops.name_scope(name, "conv2d_transpose",
                      [input, filter, output_shape]) as name:
    if data_format is None:
      data_format = "NHWC"
    channel_index = 1 if data_format.startswith("NC") else 3

    strides = _get_sequence(strides, 2, channel_index, "strides")
    dilations = _get_sequence(dilations, 2, channel_index, "dilations")

    return gen_nn_ops.conv2d_backprop_input(
        input_sizes=output_shape,
        filter=filters,
        out_backprop=input,
        strides=strides,
        padding=padding,
        data_format=data_format,
        dilations=dilations,
        name=name)


@tf_export("nn.atrous_conv2d_transpose")
def atrous_conv2d_transpose(value,
                            filters,
                            output_shape,
                            rate,
                            padding,
                            name=None):
  """The transpose of `atrous_conv2d`.

  This operation is sometimes called "deconvolution" after
  (Zeiler et al., 2010), but is really the transpose (gradient) of
  `atrous_conv2d` rather than an actual deconvolution.

  Args:
    value: A 4-D `Tensor` of type `float`. It needs to be in the default `NHWC`
      format. Its shape is `[batch, in_height, in_width, in_channels]`.
    filters: A 4-D `Tensor` with the same type as `value` and shape
      `[filter_height, filter_width, out_channels, in_channels]`. `filters`'
      `in_channels` dimension must match that of `value`. Atrous convolution is
      equivalent to standard convolution with upsampled filters with effective
      height `filter_height + (filter_height - 1) * (rate - 1)` and effective
      width `filter_width + (filter_width - 1) * (rate - 1)`, produced by
      inserting `rate - 1` zeros along consecutive elements across the
      `filters`' spatial dimensions.
    output_shape: A 1-D `Tensor` of shape representing the output shape of the
      deconvolution op.
    rate: A positive int32. The stride with which we sample input values across
      the `height` and `width` dimensions. Equivalently, the rate by which we
      upsample the filter values by inserting zeros across the `height` and
      `width` dimensions. In the literature, the same parameter is sometimes
      called `input stride` or `dilation`.
    padding: A string, either `'VALID'` or `'SAME'`. The padding algorithm.
    name: Optional name for the returned tensor.

  Returns:
    A `Tensor` with the same type as `value`.

  Raises:
    ValueError: If input/output depth does not match `filters`' shape, or if
      padding is other than `'VALID'` or `'SAME'`, or if the `rate` is less
      than one, or if the output_shape is not a tensor with 4 elements.

  References:
    Deconvolutional Networks:
      [Zeiler et al., 2010](https://ieeexplore.ieee.org/abstract/document/5539957)
      ([pdf](http://citeseerx.ist.psu.edu/viewdoc/download?doi=10.1.1.232.4023&rep=rep1&type=pdf))
  """
  with ops.name_scope(name, "atrous_conv2d_transpose",
                      [value, filters, output_shape]) as name:
    value = ops.convert_to_tensor(value, name="value")
    filters = ops.convert_to_tensor(filters, name="filters")
    if not value.get_shape().dims[3].is_compatible_with(filters.get_shape()[3]):
      raise ValueError(
          "value's input channels does not match filters' input channels, "
          "{} != {}".format(value.get_shape()[3],
                            filters.get_shape()[3]))
    if rate < 1:
      raise ValueError("rate {} cannot be less than one".format(rate))

    if rate == 1:
      return conv2d_transpose(
          value,
          filters,
          output_shape,
          strides=[1, 1, 1, 1],
          padding=padding,
          data_format="NHWC")

    output_shape_ = ops.convert_to_tensor(output_shape, name="output_shape")
    if not output_shape_.get_shape().is_compatible_with(
        tensor_shape.TensorShape([4])):
      raise ValueError("output_shape must have shape (4,), got {}".format(
          output_shape_.get_shape()))

    if isinstance(output_shape, tuple):
      output_shape = list(output_shape)

    if isinstance(output_shape, (list, np.ndarray)):
      # output_shape's shape should be == [4] if reached this point.
      if not filters.get_shape().dims[2].is_compatible_with(output_shape[3]):
        raise ValueError(
            "output_shape does not match filter's output channels, "
            "{} != {}".format(output_shape[3],
                              filters.get_shape()[2]))

    # We have two padding contributions. The first is used for converting "SAME"
    # to "VALID". The second is required so that the height and width of the
    # zero-padded value tensor are multiples of rate.

    # Padding required to reduce to "VALID" convolution
    if padding == "SAME":
      # Handle filters whose shape is unknown during graph creation.
      if filters.get_shape().is_fully_defined():
        filter_shape = filters.get_shape().as_list()
      else:
        filter_shape = array_ops.shape(filters)
      filter_height, filter_width = filter_shape[0], filter_shape[1]

      # Spatial dimensions of the filters and the upsampled filters in which we
      # introduce (rate - 1) zeros between consecutive filter values.
      filter_height_up = filter_height + (filter_height - 1) * (rate - 1)
      filter_width_up = filter_width + (filter_width - 1) * (rate - 1)

      pad_height = filter_height_up - 1
      pad_width = filter_width_up - 1

      # When pad_height (pad_width) is odd, we pad more to bottom (right),
      # following the same convention as conv2d().
      pad_top = pad_height // 2
      pad_bottom = pad_height - pad_top
      pad_left = pad_width // 2
      pad_right = pad_width - pad_left
    elif padding == "VALID":
      pad_top = 0
      pad_bottom = 0
      pad_left = 0
      pad_right = 0
    else:
      raise ValueError("padding must be either VALID or SAME:"
                       " {}".format(padding))

    in_height = output_shape[1] + pad_top + pad_bottom
    in_width = output_shape[2] + pad_left + pad_right

    # More padding so that rate divides the height and width of the input.
    pad_bottom_extra = (rate - in_height % rate) % rate
    pad_right_extra = (rate - in_width % rate) % rate

    # The paddings argument to space_to_batch is just the extra padding
    # component.
    space_to_batch_pad = [[0, pad_bottom_extra], [0, pad_right_extra]]

    value = array_ops.space_to_batch(
        input=value, paddings=space_to_batch_pad, block_size=rate)

    input_sizes = [
        rate * rate * output_shape[0], (in_height + pad_bottom_extra) // rate,
        (in_width + pad_right_extra) // rate, output_shape[3]
    ]

    value = gen_nn_ops.conv2d_backprop_input(
        input_sizes=input_sizes,
        filter=filters,
        out_backprop=value,
        strides=[1, 1, 1, 1],
        padding="VALID",
        data_format="NHWC")

    # The crops argument to batch_to_space includes both padding components.
    batch_to_space_crop = [[pad_top, pad_bottom + pad_bottom_extra],
                           [pad_left, pad_right + pad_right_extra]]

    return array_ops.batch_to_space(
        input=value, crops=batch_to_space_crop, block_size=rate)


@tf_export("nn.conv3d", v1=[])
def conv3d_v2(input,  # pylint: disable=redefined-builtin,missing-docstring
              filters,
              strides,
              padding,
              data_format="NDHWC",
              dilations=None,
              name=None):
  if dilations is None:
    dilations = [1, 1, 1, 1, 1]
  return gen_nn_ops.conv3d(input,
                           filters,
                           strides,
                           padding,
                           data_format=data_format,
                           dilations=dilations,
                           name=name)


@tf_export(v1=["nn.conv3d"])
def conv3d_v1(  # pylint: disable=missing-docstring,dangerous-default-value
    input,  # pylint: disable=redefined-builtin
    filter=None,  # pylint: disable=redefined-builtin
    strides=None,
    padding=None,
    data_format="NDHWC",
    dilations=[1, 1, 1, 1, 1],
    name=None,
    filters=None):
  filter = deprecated_argument_lookup("filters", filters, "filter", filter)
  return gen_nn_ops.conv3d(
      input, filter, strides, padding, data_format, dilations, name)


conv3d_v2.__doc__ = deprecation.rewrite_argument_docstring(
    gen_nn_ops.conv3d.__doc__, "filter", "filters")
conv3d_v1.__doc__ = gen_nn_ops.conv3d.__doc__


@tf_export(v1=["nn.conv3d_transpose"])
def conv3d_transpose(
    value,
    filter=None,  # pylint: disable=redefined-builtin
    output_shape=None,
    strides=None,
    padding="SAME",
    data_format="NDHWC",
    name=None,
    input=None,  # pylint: disable=redefined-builtin
    filters=None,
    dilations=None):
  """The transpose of `conv3d`.

  This operation is sometimes called "deconvolution" after
  (Zeiler et al., 2010), but is really the transpose (gradient) of `conv3d`
  rather than an actual deconvolution.

  Args:
    value: A 5-D `Tensor` of type `float` and shape
      `[batch, depth, height, width, in_channels]`.
    filter: A 5-D `Tensor` with the same type as `value` and shape
      `[depth, height, width, output_channels, in_channels]`.  `filter`'s
      `in_channels` dimension must match that of `value`.
    output_shape: A 1-D `Tensor` representing the output shape of the
      deconvolution op.
    strides: A list of ints. The stride of the sliding window for each
      dimension of the input tensor.
    padding: A string, either `'VALID'` or `'SAME'`. The padding algorithm.
      See the "returns" section of `tf.nn.convolution` for details.
    data_format: A string, either `'NDHWC'` or `'NCDHW`' specifying the layout
      of the input and output tensors. Defaults to `'NDHWC'`.
    name: Optional name for the returned tensor.
    input: Alias of value.
    filters: Alias of filter.
    dilations: An int or list of `ints` that has length `1`, `3` or `5`,
      defaults to 1. The dilation factor for each dimension of`input`. If a
      single value is given it is replicated in the `D`, `H` and `W` dimension.
      By default the `N` and `C` dimensions are set to 1. If set to k > 1, there
      will be k-1 skipped cells between each filter element on that dimension.
      The dimension order is determined by the value of `data_format`, see above
      for details. Dilations in the batch and depth dimensions if a 5-d tensor
      must be 1.

  Returns:
    A `Tensor` with the same type as `value`.

  Raises:
    ValueError: If input/output depth does not match `filter`'s shape, or if
      padding is other than `'VALID'` or `'SAME'`.

  References:
    Deconvolutional Networks:
      [Zeiler et al., 2010](https://ieeexplore.ieee.org/abstract/document/5539957)
      ([pdf](http://citeseerx.ist.psu.edu/viewdoc/download?doi=10.1.1.232.4023&rep=rep1&type=pdf))
  """
  filter = deprecated_argument_lookup("filters", filters, "filter", filter)
  value = deprecated_argument_lookup("input", input, "value", value)
  return conv3d_transpose_v2(
      value,
      filter,
      output_shape,
      strides,
      padding=padding,
      data_format=data_format,
      dilations=dilations,
      name=name)


@tf_export("nn.conv3d_transpose", v1=[])
def conv3d_transpose_v2(input,  # pylint: disable=redefined-builtin
                        filters,
                        output_shape,
                        strides,
                        padding="SAME",
                        data_format="NDHWC",
                        dilations=None,
                        name=None):
  """The transpose of `conv3d`.

  This operation is sometimes called "deconvolution" after
  (Zeiler et al., 2010), but is really the transpose (gradient) of `conv3d`
  rather than an actual deconvolution.

  Args:
    input: A 5-D `Tensor` of type `float` and shape `[batch, height, width,
      in_channels]` for `NHWC` data format or `[batch, in_channels, height,
      width]` for `NCHW` data format.
    filters: A 5-D `Tensor` with the same type as `value` and shape `[height,
      width, output_channels, in_channels]`.  `filter`'s `in_channels` dimension
      must match that of `value`.
    output_shape: A 1-D `Tensor` representing the output shape of the
      deconvolution op.
    strides: An int or list of `ints` that has length `1`, `3` or `5`.  The
      stride of the sliding window for each dimension of `input`. If a single
      value is given it is replicated in the `D`, `H` and `W` dimension. By
      default the `N` and `C` dimensions are set to 0. The dimension order is
      determined by the value of `data_format`, see below for details.
    padding: A string, either `'VALID'` or `'SAME'`. The padding algorithm. See
      the "returns" section of `tf.nn.convolution` for details.
    data_format: A string. 'NDHWC' and 'NCDHW' are supported.
    dilations: An int or list of `ints` that has length `1`, `3` or `5`,
      defaults to 1. The dilation factor for each dimension of`input`. If a
      single value is given it is replicated in the `D`, `H` and `W` dimension.
      By default the `N` and `C` dimensions are set to 1. If set to k > 1, there
      will be k-1 skipped cells between each filter element on that dimension.
      The dimension order is determined by the value of `data_format`, see above
      for details. Dilations in the batch and depth dimensions if a 5-d tensor
      must be 1.
    name: Optional name for the returned tensor.

  Returns:
    A `Tensor` with the same type as `value`.

  References:
    Deconvolutional Networks:
      [Zeiler et al., 2010](https://ieeexplore.ieee.org/abstract/document/5539957)
      ([pdf](http://citeseerx.ist.psu.edu/viewdoc/download?doi=10.1.1.232.4023&rep=rep1&type=pdf))
  """
  with ops.name_scope(name, "conv3d_transpose",
                      [input, filter, output_shape]) as name:
    if data_format is None:
      data_format = "NDHWC"
    channel_index = 1 if data_format.startswith("NC") else 4

    strides = _get_sequence(strides, 3, channel_index, "strides")
    dilations = _get_sequence(dilations, 3, channel_index, "dilations")

    return gen_nn_ops.conv3d_backprop_input_v2(
        input_sizes=output_shape,
        filter=filters,
        out_backprop=input,
        strides=strides,
        padding=padding,
        data_format=data_format,
        dilations=dilations,
        name=name)


CONV_TRANSPOSE_OPS = (
    conv1d_transpose,
    conv2d_transpose_v2,
    conv3d_transpose_v2,
)


@tf_export("nn.conv_transpose")
def conv_transpose(input,  # pylint: disable=redefined-builtin
                   filters,
                   output_shape,
                   strides,
                   padding="SAME",
                   data_format=None,
                   dilations=None,
                   name=None):
  """The transpose of `convolution`.

  This operation is sometimes called "deconvolution" after
  (Zeiler et al., 2010), but is really the transpose (gradient) of `conv3d`
  rather than an actual deconvolution.

  Args:
    input: An N+2 dimensional `Tensor` of shape
      `[batch_size] + input_spatial_shape + [in_channels]` if data_format does
      not start with "NC" (default), or
      `[batch_size, in_channels] + input_spatial_shape` if data_format starts
      with "NC". It must be one of the following types:
      `half`, `bfloat16`, `float32`, `float64`.
    filters: An N+2 dimensional `Tensor` with the same type as `input` and
      shape `spatial_filter_shape + [in_channels, out_channels]`.
    output_shape: A 1-D `Tensor` representing the output shape of the
      deconvolution op.
    strides: An int or list of `ints` that has length `1`, `N` or `N+2`.  The
      stride of the sliding window for each dimension of `input`. If a single
      value is given it is replicated in the spatial dimensions. By default
      the `N` and `C` dimensions are set to 0. The dimension order is determined
      by the value of `data_format`, see below for details.
    padding: A string, either `'VALID'` or `'SAME'`. The padding algorithm. See
      the "returns" section of `tf.nn.convolution` for details.
    data_format: A string or None.  Specifies whether the channel dimension of
      the `input` and output is the last dimension (default, or if `data_format`
      does not start with "NC"), or the second dimension (if `data_format`
      starts with "NC").  For N=1, the valid values are "NWC" (default) and
      "NCW".  For N=2, the valid values are "NHWC" (default) and "NCHW".
      For N=3, the valid values are "NDHWC" (default) and "NCDHW".
    dilations: An int or list of `ints` that has length `1`, `N` or `N+2`,
      defaults to 1. The dilation factor for each dimension of`input`. If a
      single value is given it is replicated in the spatial dimensions. By
      default the `N` and `C` dimensions are set to 1. If set to k > 1, there
      will be k-1 skipped cells between each filter element on that dimension.
      The dimension order is determined by the value of `data_format`, see above
      for details.
    name: A name for the operation (optional). If not specified "conv_transpose"
      is used.

  Returns:
    A `Tensor` with the same type as `value`.

  References:
    Deconvolutional Networks:
      [Zeiler et al., 2010](https://ieeexplore.ieee.org/abstract/document/5539957)
      ([pdf](http://citeseerx.ist.psu.edu/viewdoc/download?doi=10.1.1.232.4023&rep=rep1&type=pdf))
  """
  with ops.name_scope(name, "conv_transpose",
                      [input, filter, output_shape]) as name:
    if tensor_util.is_tensor(output_shape):
      n = output_shape.shape[0] - 2
    elif isinstance(output_shape, collections.Sized):
      n = len(output_shape) - 2
    else:
      raise ValueError("output_shape must be a tensor or sized collection.")

    if not 1 <= n <= 3:
      raise ValueError(
          "output_shape must be of length 3, 4 or 5 but was {}.".format(n + 2))

    op = CONV_TRANSPOSE_OPS[n-1]
    return op(
        input,
        filters,
        output_shape,
        strides,
        padding=padding,
        data_format=data_format,
        dilations=dilations,
        name=name)


def _tf_deterministic_ops():
  if _tf_deterministic_ops.value is None:
    tf_deterministic_ops = os.environ.get("TF_DETERMINISTIC_OPS")
    if tf_deterministic_ops is not None:
      tf_deterministic_ops = tf_deterministic_ops.lower()
    _tf_deterministic_ops.value = (
        tf_deterministic_ops == "true" or tf_deterministic_ops == "1")
  return _tf_deterministic_ops.value


_tf_deterministic_ops.value = None


@tf_export("nn.bias_add")
def bias_add(value, bias, data_format=None, name=None):
  """Adds `bias` to `value`.

  This is (mostly) a special case of `tf.add` where `bias` is restricted to 1-D.
  Broadcasting is supported, so `value` may have any number of dimensions.
  Unlike `tf.add`, the type of `bias` is allowed to differ from `value` in the
  case where both types are quantized.

  Args:
    value: A `Tensor` with type `float`, `double`, `int64`, `int32`, `uint8`,
      `int16`, `int8`, `complex64`, or `complex128`.
    bias: A 1-D `Tensor` with size matching the channel dimension of `value`.
      Must be the same type as `value` unless `value` is a quantized type,
      in which case a different quantized type may be used.
    data_format: A string. 'N...C' and 'NC...' are supported. If `None` (the
      default) is specified then 'N..C' is assumed.
    name: A name for the operation (optional).

  Returns:
    A `Tensor` with the same type as `value`.

  Raises:
    ValueError if data format is unrecognized, if `value` has less than two
    dimensions when `data_format` is 'N..C'/`None` or `value` has less
    then three dimensions when `data_format` is `NC..`, if `bias` does not
    have exactly one dimension (is a vector), or if the size of `bias`
    does not match the size of the channel dimension of `value`.
  """
  with ops.name_scope(name, "BiasAdd", [value, bias]) as name:
    if data_format is not None:
      if data_format.startswith("NC"):
        data_format = "NCHW"
      elif data_format.startswith("N") and data_format.endswith("C"):
        data_format = "NHWC"
      else:
        raise ValueError("data_format must be of the form `N...C` or `NC...`")

    if not context.executing_eagerly():
      value = ops.convert_to_tensor(value, name="input")
      bias = ops.convert_to_tensor(bias, dtype=value.dtype, name="bias")

    # TODO(duncanriach): Implement deterministic functionality at CUDA kernel
    #   level.
    if _tf_deterministic_ops():
      # Note that this code does not implement the same error checks as the
      # pre-existing C++ ops.
      if data_format == "NCHW":
        broadcast_shape_head = [1, array_ops.size(bias)]
        broadcast_shape_tail = array_ops.ones(
            array_ops.rank(value) - 2, dtype=dtypes.int32)
        broadcast_shape = array_ops.concat(
            [broadcast_shape_head, broadcast_shape_tail], 0)
        return math_ops.add(
            value, array_ops.reshape(bias, broadcast_shape), name=name)
      else:  # data_format == 'NHWC' or data_format == None
        return math_ops.add(value, bias, name=name)
    else:
      return gen_nn_ops.bias_add(
          value, bias, data_format=data_format, name=name)


def bias_add_v1(value, bias, name=None):
  """Adds `bias` to `value`.

  This is a deprecated version of bias_add and will soon to be removed.

  This is (mostly) a special case of `tf.add` where `bias` is restricted to 1-D.
  Broadcasting is supported, so `value` may have any number of dimensions.
  Unlike `tf.add`, the type of `bias` is allowed to differ from `value` in the
  case where both types are quantized.

  Args:
    value: A `Tensor` with type `float`, `double`, `int64`, `int32`, `uint8`,
      `int16`, `int8`, `complex64`, or `complex128`.
    bias: A 1-D `Tensor` with size matching the last dimension of `value`.
      Must be the same type as `value` unless `value` is a quantized type,
      in which case a different quantized type may be used.
    name: A name for the operation (optional).

  Returns:
    A `Tensor` with the same type as `value`.
  """
  with ops.name_scope(name, "BiasAddV1", [value, bias]) as name:
    value = ops.convert_to_tensor(value, name="input")
    bias = ops.convert_to_tensor(bias, dtype=value.dtype, name="bias")
    return gen_nn_ops.bias_add_v1(value, bias, name=name)


@tf_export(v1=["nn.crelu"])
def crelu(features, name=None, axis=-1):
  """Computes Concatenated ReLU.

  Concatenates a ReLU which selects only the positive part of the activation
  with a ReLU which selects only the *negative* part of the activation.
  Note that as a result this non-linearity doubles the depth of the activations.
  Source: [Understanding and Improving Convolutional Neural Networks via
  Concatenated Rectified Linear Units. W. Shang, et
  al.](https://arxiv.org/abs/1603.05201)

  Args:
    features: A `Tensor` with type `float`, `double`, `int32`, `int64`, `uint8`,
      `int16`, or `int8`.
    name: A name for the operation (optional).
    axis: The axis that the output values are concatenated along. Default is -1.

  Returns:
    A `Tensor` with the same type as `features`.

  References:
    Understanding and Improving Convolutional Neural Networks via Concatenated Rectified Linear Units:
      [Shang et al., 2016](http://proceedings.mlr.press/v48/shang16)
      ([pdf](http://proceedings.mlr.press/v48/shang16.pdf))
  """
  with ops.name_scope(name, "CRelu", [features]) as name:
    features = ops.convert_to_tensor(features, name="features")
    c = array_ops.concat([features, -features], axis, name=name)
    return gen_nn_ops.relu(c)


@tf_export("nn.crelu", v1=[])
def crelu_v2(features, axis=-1, name=None):
  return crelu(features, name=name, axis=axis)
crelu_v2.__doc__ = crelu.__doc__


@tf_export("nn.relu6")
def relu6(features, name=None):
  """Computes Rectified Linear 6: `min(max(features, 0), 6)`.

  Args:
    features: A `Tensor` with type `float`, `double`, `int32`, `int64`, `uint8`,
      `int16`, or `int8`.
    name: A name for the operation (optional).

  Returns:
    A `Tensor` with the same type as `features`.

  References:
    Convolutional Deep Belief Networks on CIFAR-10:
      Krizhevsky et al., 2010
      ([pdf](http://www.cs.utoronto.ca/~kriz/conv-cifar10-aug2010.pdf))
  """
  with ops.name_scope(name, "Relu6", [features]) as name:
    features = ops.convert_to_tensor(features, name="features")
    return gen_nn_ops.relu6(features, name=name)


@tf_export("nn.leaky_relu")
def leaky_relu(features, alpha=0.2, name=None):
  """Compute the Leaky ReLU activation function.

<<<<<<< HEAD
  Source: [Rectifier Nonlinearities Improve Neural Network Acoustic Models.
  AL Maas, AY Hannun, AY Ng - Proc. ICML, 2013]
  (https://ai.stanford.edu/~amaas/papers/relu_hybrid_icml2013_final.pdf).

=======
>>>>>>> d502acb5
  Args:
    features: A `Tensor` representing preactivation values. Must be one of
      the following types: `float16`, `float32`, `float64`, `int32`, `int64`.
    alpha: Slope of the activation function at x < 0.
    name: A name for the operation (optional).

  Returns:
    The activation value.

  References:
    Rectifier Nonlinearities Improve Neural Network Acoustic Models:
      [Maas et al., 2013](http://citeseerx.ist.psu.edu/viewdoc/summary?doi=10.1.1.693.1422)
      ([pdf](http://citeseerx.ist.psu.edu/viewdoc/download?doi=10.1.1.693.1422&rep=rep1&type=pdf))
  """
  with ops.name_scope(name, "LeakyRelu", [features, alpha]) as name:
    features = ops.convert_to_tensor(features, name="features")
    if features.dtype.is_integer:
      features = math_ops.cast(features, dtypes.float32)
    if isinstance(alpha, np.ndarray):
      alpha = alpha.item()
    return gen_nn_ops.leaky_relu(features, alpha=alpha, name=name)


def _flatten_outer_dims(logits):
  """Flattens logits' outer dimensions and keep its last dimension."""
  rank = array_ops.rank(logits)
  last_dim_size = array_ops.slice(
      array_ops.shape(logits), [math_ops.subtract(rank, 1)], [1])
  output = array_ops.reshape(logits, array_ops.concat([[-1], last_dim_size], 0))

  # Set output shape if known.
  if not context.executing_eagerly():
    shape = logits.get_shape()
    if shape is not None and shape.dims is not None:
      shape = shape.as_list()
      product = 1
      product_valid = True
      for d in shape[:-1]:
        if d is None:
          product_valid = False
          break
        else:
          product *= d
      if product_valid:
        output_shape = [product, shape[-1]]
        output.set_shape(output_shape)

  return output


def _softmax(logits, compute_op, dim=-1, name=None):
  """Helper function for softmax and log_softmax.

  It reshapes and transposes the input logits into a 2-D Tensor and then invokes
  the tf.nn._softmax or tf.nn._log_softmax function. The output would be
  transposed and reshaped back.

  Args:
    logits: A non-empty `Tensor`. Must be one of the following types: `half`,
      `float32`, `float64`.
    compute_op: Either gen_nn_ops.softmax or gen_nn_ops.log_softmax
    dim: The dimension softmax would be performed on. The default is -1 which
      indicates the last dimension.
    name: A name for the operation (optional).

  Returns:
    A `Tensor`. Has the same type as `logits`. Same shape as `logits`.
  Raises:
    InvalidArgumentError: if `logits` is empty or `dim` is beyond the last
      dimension of `logits`.
  """

  def _swap_axis(logits, dim_index, last_index, name=None):
    """Swaps logits's dim_index and last_index."""
    return array_ops.transpose(
        logits,
        array_ops.concat([
            math_ops.range(dim_index), [last_index],
            math_ops.range(dim_index + 1, last_index), [dim_index]
        ], 0),
        name=name)

  logits = ops.convert_to_tensor(logits)

  # We need its original shape for shape inference.
  shape = logits.get_shape()
  is_last_dim = (dim == -1) or (dim == shape.ndims - 1)

  if is_last_dim:
    return compute_op(logits, name=name)

  dim_val = dim
  if isinstance(dim, ops.Tensor):
    dim_val = tensor_util.constant_value(dim)
  if dim_val is not None and not -shape.ndims <= dim_val < shape.ndims:
    raise errors_impl.InvalidArgumentError(
        None, None,
        "Dimension (%d) must be in the range [%d, %d) where %d is the number of"
        " dimensions in the input." % (dim_val, -shape.ndims, shape.ndims,
                                       shape.ndims))

  # If dim is not the last dimension, we have to do a transpose so that we can
  # still perform softmax on its last dimension.

  # In case dim is negative (and is not last dimension -1), add shape.ndims
  ndims = array_ops.rank(logits)
  if not isinstance(dim, ops.Tensor):
    if dim < 0:
      dim += ndims
  else:
    dim = array_ops.where(math_ops.less(dim, 0), dim + ndims, dim)

  # Swap logits' dimension of dim and its last dimension.
  input_rank = array_ops.rank(logits)
  dim_axis = dim % shape.ndims
  logits = _swap_axis(logits, dim_axis, math_ops.subtract(input_rank, 1))

  # Do the actual softmax on its last dimension.
  output = compute_op(logits)

  output = _swap_axis(
      output, dim_axis, math_ops.subtract(input_rank, 1), name=name)

  # Make shape inference work since transpose may erase its static shape.
  output.set_shape(shape)

  return output


@tf_export(v1=["nn.softmax", "math.softmax"])
@deprecation.deprecated_args(None, "dim is deprecated, use axis instead", "dim")
def softmax(logits, axis=None, name=None, dim=None):
  """Computes softmax activations.

  This function performs the equivalent of

      softmax = tf.exp(logits) / tf.reduce_sum(tf.exp(logits), axis)

  See: https://en.wikipedia.org/wiki/Softmax_function

  Example usage:
  >>> tf.nn.softmax([-1, 0., 1.])
  <tf.Tensor: shape=(3,), dtype=float32,
  numpy=array([0.09003057, 0.24472848, 0.66524094], dtype=float32)>

  Args:
    logits: A non-empty `Tensor`, or an object whose type has a registered
      `Tensor` conversion function. Must be one of the following types:
      `half`,`float32`, `float64`. See also `convert_to_tensor`
    axis: The dimension softmax would be performed on. The default is -1 which
      indicates the last dimension.
    name: A name for the operation (optional).
    dim: Deprecated alias for `axis`.

  Returns:
    A `Tensor`. Has the same type and shape as `logits`.

  Raises:
    InvalidArgumentError: if `logits` is empty or `axis` is beyond the last
      dimension of `logits`.
    TypeError: If no conversion function is registered for `logits` to
      Tensor.
    RuntimeError: If a registered conversion function returns an invalid
      value.
      
  """
  axis = deprecation.deprecated_argument_lookup("axis", axis, "dim", dim)
  if axis is None:
    axis = -1
  return _softmax(logits, gen_nn_ops.softmax, axis, name)


@tf_export("nn.softmax", "math.softmax", v1=[])
def softmax_v2(logits, axis=None, name=None):
  """Computes softmax activations.

  This function performs the equivalent of

      softmax = tf.exp(logits) / tf.reduce_sum(tf.exp(logits), axis)

  Args:
    logits: A non-empty `Tensor`. Must be one of the following types: `half`,
      `float32`, `float64`.
    axis: The dimension softmax would be performed on. The default is -1 which
      indicates the last dimension.
    name: A name for the operation (optional).

  Returns:
    A `Tensor`. Has the same type and shape as `logits`.

  Raises:
    InvalidArgumentError: if `logits` is empty or `axis` is beyond the last
      dimension of `logits`.
  """
  if axis is None:
    axis = -1
  return _softmax(logits, gen_nn_ops.softmax, axis, name)


@tf_export(v1=["nn.log_softmax", "math.log_softmax"])
@deprecation.deprecated_args(None, "dim is deprecated, use axis instead", "dim")
def log_softmax(logits, axis=None, name=None, dim=None):
  """Computes log softmax activations.

  For each batch `i` and class `j` we have

      logsoftmax = logits - log(reduce_sum(exp(logits), axis))

  Args:
    logits: A non-empty `Tensor`. Must be one of the following types: `half`,
      `float32`, `float64`.
    axis: The dimension softmax would be performed on. The default is -1 which
      indicates the last dimension.
    name: A name for the operation (optional).
    dim: Deprecated alias for `axis`.

  Returns:
    A `Tensor`. Has the same type as `logits`. Same shape as `logits`.

  Raises:
    InvalidArgumentError: if `logits` is empty or `axis` is beyond the last
      dimension of `logits`.
  """
  axis = deprecation.deprecated_argument_lookup("axis", axis, "dim", dim)
  if axis is None:
    axis = -1
  return _softmax(logits, gen_nn_ops.log_softmax, axis, name)


@tf_export("nn.log_softmax", "math.log_softmax", v1=[])
def log_softmax_v2(logits, axis=None, name=None):
  """Computes log softmax activations.

  For each batch `i` and class `j` we have

      logsoftmax = logits - log(reduce_sum(exp(logits), axis))

  Args:
    logits: A non-empty `Tensor`. Must be one of the following types: `half`,
      `float32`, `float64`.
    axis: The dimension softmax would be performed on. The default is -1 which
      indicates the last dimension.
    name: A name for the operation (optional).

  Returns:
    A `Tensor`. Has the same type as `logits`. Same shape as `logits`.

  Raises:
    InvalidArgumentError: if `logits` is empty or `axis` is beyond the last
      dimension of `logits`.
  """
  if axis is None:
    axis = -1
  return _softmax(logits, gen_nn_ops.log_softmax, axis, name)


def _ensure_xent_args(name, sentinel, labels, logits):
  # Make sure that all arguments were passed as named arguments.
  if sentinel is not None:
    raise ValueError("Only call `%s` with "
                     "named arguments (labels=..., logits=..., ...)" % name)
  if labels is None or logits is None:
    raise ValueError("Both labels and logits must be provided.")


@tf_export("nn.softmax_cross_entropy_with_logits", v1=[])
def softmax_cross_entropy_with_logits_v2(labels, logits, axis=-1, name=None):
  """Computes softmax cross entropy between `logits` and `labels`.

  Measures the probability error in discrete classification tasks in which the
  classes are mutually exclusive (each entry is in exactly one class).  For
  example, each CIFAR-10 image is labeled with one and only one label: an image
  can be a dog or a truck, but not both.

  **NOTE:**  While the classes are mutually exclusive, their probabilities
  need not be.  All that is required is that each row of `labels` is
  a valid probability distribution.  If they are not, the computation of the
  gradient will be incorrect.

  If using exclusive `labels` (wherein one and only
  one class is true at a time), see `sparse_softmax_cross_entropy_with_logits`.

  Usage:
  >>> logits = [[4.0, 2.0, 1.0], [0.0, 5.0, 1.0]]
  >>> labels = [[1.0, 0.0, 0.0], [0.0, 0.8, 0.2]]
  >>> tf.nn.softmax_cross_entropy_with_logits(labels=labels, logits=logits)
  <tf.Tensor: shape=(2,), dtype=float32,
  numpy=array([0.16984604, 0.82474494], dtype=float32)>

  **WARNING:** This op expects unscaled logits, since it performs a `softmax`
  on `logits` internally for efficiency.  Do not call this op with the
  output of `softmax`, as it will produce incorrect results.

  A common use case is to have logits and labels of shape
  `[batch_size, num_classes]`, but higher dimensions are supported, with
  the `axis` argument specifying the class dimension.

  `logits` and `labels` must have the same dtype (either `float16`, `float32`,
  or `float64`).

  Backpropagation will happen into both `logits` and `labels`.  To disallow
  backpropagation into `labels`, pass label tensors through `tf.stop_gradient`
  before feeding it to this function.

  **Note that to avoid confusion, it is required to pass only named arguments to
  this function.**

  Args:
    labels: Each vector along the class dimension should hold a valid
      probability distribution e.g. for the case in which labels are of shape
      `[batch_size, num_classes]`, each row of `labels[i]` must be a valid
      probability distribution.
    logits: Per-label activations, typically a linear output. These activation
      energies are interpreted as unnormalized log probabilities.
    axis: The class dimension. Defaulted to -1 which is the last dimension.
    name: A name for the operation (optional).

  Returns:
    A `Tensor` that contains the softmax cross entropy loss. Its type is the
    same as `logits` and its shape is the same as `labels` except that it does
    not have the last dimension of `labels`.
  """
  return softmax_cross_entropy_with_logits_v2_helper(
      labels=labels, logits=logits, axis=axis, name=name)


@tf_export(v1=["nn.softmax_cross_entropy_with_logits_v2"])
@deprecated_args(None, "dim is deprecated, use axis instead", "dim")
def softmax_cross_entropy_with_logits_v2_helper(
    labels, logits, axis=None, name=None, dim=None):
  """Computes softmax cross entropy between `logits` and `labels`.

  Measures the probability error in discrete classification tasks in which the
  classes are mutually exclusive (each entry is in exactly one class).  For
  example, each CIFAR-10 image is labeled with one and only one label: an image
  can be a dog or a truck, but not both.

  **NOTE:**  While the classes are mutually exclusive, their probabilities
  need not be.  All that is required is that each row of `labels` is
  a valid probability distribution.  If they are not, the computation of the
  gradient will be incorrect.

  If using exclusive `labels` (wherein one and only
  one class is true at a time), see `sparse_softmax_cross_entropy_with_logits`.

  **WARNING:** This op expects unscaled logits, since it performs a `softmax`
  on `logits` internally for efficiency.  Do not call this op with the
  output of `softmax`, as it will produce incorrect results.

  A common use case is to have logits and labels of shape
  `[batch_size, num_classes]`, but higher dimensions are supported, with
  the `axis` argument specifying the class dimension.

  `logits` and `labels` must have the same dtype (either `float16`, `float32`,
  or `float64`).

  Backpropagation will happen into both `logits` and `labels`.  To disallow
  backpropagation into `labels`, pass label tensors through `tf.stop_gradient`
  before feeding it to this function.

  **Note that to avoid confusion, it is required to pass only named arguments to
  this function.**

  Args:
    labels: Each vector along the class dimension should hold a valid
      probability distribution e.g. for the case in which labels are of shape
      `[batch_size, num_classes]`, each row of `labels[i]` must be a valid
      probability distribution.
    logits: Unscaled log probabilities.
    axis: The class dimension. Defaulted to -1 which is the last dimension.
    name: A name for the operation (optional).
    dim: Deprecated alias for axis.

  Returns:
    A `Tensor` that contains the softmax cross entropy loss. Its type is the
    same as `logits` and its shape is the same as `labels` except that it does
    not have the last dimension of `labels`.
  """
  # TODO(pcmurray) Raise an error when the labels do not sum to 1. Note: This
  # could break users who call this with bad labels, but disregard the bad
  # results.
  axis = deprecated_argument_lookup("axis", axis, "dim", dim)
  del dim
  if axis is None:
    axis = -1

  with ops.name_scope(name, "softmax_cross_entropy_with_logits",
                      [logits, labels]) as name:
    logits = ops.convert_to_tensor(logits, name="logits")
    labels = ops.convert_to_tensor(labels, name="labels")
    convert_to_float32 = (
        logits.dtype == dtypes.float16 or logits.dtype == dtypes.bfloat16)
    precise_logits = math_ops.cast(
        logits, dtypes.float32) if convert_to_float32 else logits
    # labels and logits must be of the same type
    labels = math_ops.cast(labels, precise_logits.dtype)
    input_rank = array_ops.rank(precise_logits)
    # For shape inference.
    shape = logits.get_shape()

    # Move the dim to the end if dim is not the last dimension.
    if axis != -1:

      def _move_dim_to_end(tensor, dim_index, rank):
        return array_ops.transpose(
            tensor,
            array_ops.concat([
                math_ops.range(dim_index),
                math_ops.range(dim_index + 1, rank), [dim_index]
            ], 0))

      precise_logits = _move_dim_to_end(precise_logits, axis, input_rank)
      labels = _move_dim_to_end(labels, axis, input_rank)

    input_shape = array_ops.shape(precise_logits)

    # Make precise_logits and labels into matrices.
    precise_logits = _flatten_outer_dims(precise_logits)
    labels = _flatten_outer_dims(labels)

    # Do the actual op computation.
    # The second output tensor contains the gradients.  We use it in
    # _CrossEntropyGrad() in nn_grad but not here.
    cost, unused_backprop = gen_nn_ops.softmax_cross_entropy_with_logits(
        precise_logits, labels, name=name)

    # The output cost shape should be the input minus axis.
    output_shape = array_ops.slice(input_shape, [0],
                                   [math_ops.subtract(input_rank, 1)])
    cost = array_ops.reshape(cost, output_shape)

    # Make shape inference work since reshape and transpose may erase its static
    # shape.
    if not context.executing_eagerly(
    ) and shape is not None and shape.dims is not None:
      shape = shape.as_list()
      del shape[axis]
      cost.set_shape(shape)

    if convert_to_float32:
      return math_ops.cast(cost, logits.dtype)
    else:
      return cost


_XENT_DEPRECATION = """
Future major versions of TensorFlow will allow gradients to flow
into the labels input on backprop by default.

See `tf.nn.softmax_cross_entropy_with_logits_v2`.
"""


@tf_export(v1=["nn.softmax_cross_entropy_with_logits"])
@deprecation.deprecated(date=None, instructions=_XENT_DEPRECATION)
def softmax_cross_entropy_with_logits(
    _sentinel=None,  # pylint: disable=invalid-name
    labels=None,
    logits=None,
    dim=-1,
    name=None,
    axis=None):
  """Computes softmax cross entropy between `logits` and `labels`.

  Measures the probability error in discrete classification tasks in which the
  classes are mutually exclusive (each entry is in exactly one class).  For
  example, each CIFAR-10 image is labeled with one and only one label: an image
  can be a dog or a truck, but not both.

  **NOTE:**  While the classes are mutually exclusive, their probabilities
  need not be.  All that is required is that each row of `labels` is
  a valid probability distribution.  If they are not, the computation of the
  gradient will be incorrect.

  If using exclusive `labels` (wherein one and only
  one class is true at a time), see `sparse_softmax_cross_entropy_with_logits`.

  **WARNING:** This op expects unscaled logits, since it performs a `softmax`
  on `logits` internally for efficiency.  Do not call this op with the
  output of `softmax`, as it will produce incorrect results.

  A common use case is to have logits and labels of shape
  `[batch_size, num_classes]`, but higher dimensions are supported, with
  the `dim` argument specifying the class dimension.

  Backpropagation will happen only into `logits`.  To calculate a cross entropy
  loss that allows backpropagation into both `logits` and `labels`, see
  `tf.nn.softmax_cross_entropy_with_logits_v2`.

  **Note that to avoid confusion, it is required to pass only named arguments to
  this function.**

  Args:
    _sentinel: Used to prevent positional parameters. Internal, do not use.
    labels: Each vector along the class dimension should hold a valid
      probability distribution e.g. for the case in which labels are of shape
      `[batch_size, num_classes]`, each row of `labels[i]` must be a valid
      probability distribution.
    logits: Per-label activations, typically a linear output. These activation
      energies are interpreted as unnormalized log probabilities.
    dim: The class dimension. Defaulted to -1 which is the last dimension.
    name: A name for the operation (optional).
    axis: Alias for dim.

  Returns:
    A `Tensor` that contains the softmax cross entropy loss. Its type is the
    same as `logits` and its shape is the same as `labels` except that it does
    not have the last dimension of `labels`.
  """
  dim = deprecated_argument_lookup("axis", axis, "dim", dim)
  _ensure_xent_args("softmax_cross_entropy_with_logits", _sentinel, labels,
                    logits)

  with ops.name_scope(name, "softmax_cross_entropy_with_logits_sg",
                      [logits, labels]) as name:
    labels = array_ops.stop_gradient(labels, name="labels_stop_gradient")

  return softmax_cross_entropy_with_logits_v2(
      labels=labels, logits=logits, axis=dim, name=name)


@tf_export(v1=["nn.sparse_softmax_cross_entropy_with_logits"])
def sparse_softmax_cross_entropy_with_logits(
    _sentinel=None,  # pylint: disable=invalid-name
    labels=None,
    logits=None,
    name=None):
  """Computes sparse softmax cross entropy between `logits` and `labels`.

  Measures the probability error in discrete classification tasks in which the
  classes are mutually exclusive (each entry is in exactly one class).  For
  example, each CIFAR-10 image is labeled with one and only one label: an image
  can be a dog or a truck, but not both.

  **NOTE:**  For this operation, the probability of a given label is considered
  exclusive.  That is, soft classes are not allowed, and the `labels` vector
  must provide a single specific index for the true class for each row of
  `logits` (each minibatch entry).  For soft softmax classification with
  a probability distribution for each entry, see
  `softmax_cross_entropy_with_logits_v2`.

  **WARNING:** This op expects unscaled logits, since it performs a `softmax`
  on `logits` internally for efficiency.  Do not call this op with the
  output of `softmax`, as it will produce incorrect results.

  A common use case is to have logits of shape
  `[batch_size, num_classes]` and have labels of shape
  `[batch_size]`, but higher dimensions are supported, in which
  case the `dim`-th dimension is assumed to be of size `num_classes`.
  `logits` must have the dtype of `float16`, `float32`, or `float64`, and
  `labels` must have the dtype of `int32` or `int64`.

  **Note that to avoid confusion, it is required to pass only named arguments to
  this function.**

  Args:
    _sentinel: Used to prevent positional parameters. Internal, do not use.
    labels: `Tensor` of shape `[d_0, d_1, ..., d_{r-1}]` (where `r` is rank of
      `labels` and result) and dtype `int32` or `int64`. Each entry in `labels`
      must be an index in `[0, num_classes)`. Other values will raise an
      exception when this op is run on CPU, and return `NaN` for corresponding
      loss and gradient rows on GPU.
    logits: Per-label activations (typically a linear output) of shape
      `[d_0, d_1, ..., d_{r-1}, num_classes]` and dtype `float16`, `float32`, or
      `float64`. These activation energies are interpreted as unnormalized log
      probabilities.
    name: A name for the operation (optional).

  Returns:
    A `Tensor` of the same shape as `labels` and of the same type as `logits`
    with the softmax cross entropy loss.

  Raises:
    ValueError: If logits are scalars (need to have rank >= 1) or if the rank
      of the labels is not equal to the rank of the logits minus one.
  """
  _ensure_xent_args("sparse_softmax_cross_entropy_with_logits", _sentinel,
                    labels, logits)

  # TODO(pcmurray) Raise an error when the label is not an index in
  # [0, num_classes). Note: This could break users who call this with bad
  # labels, but disregard the bad results.

  # Reshape logits and labels to rank 2.
  with ops.name_scope(name, "SparseSoftmaxCrossEntropyWithLogits",
                      [labels, logits]):
    labels = ops.convert_to_tensor(labels)
    logits = ops.convert_to_tensor(logits)
    precise_logits = math_ops.cast(logits, dtypes.float32) if (dtypes.as_dtype(
        logits.dtype) == dtypes.float16) else logits

    # Store label shape for result later.
    labels_static_shape = labels.get_shape()
    labels_shape = array_ops.shape(labels)
    static_shapes_fully_defined = (
        labels_static_shape.is_fully_defined() and
        logits.get_shape()[:-1].is_fully_defined())
    if logits.get_shape().ndims is not None and logits.get_shape().ndims == 0:
      raise ValueError(
          "Logits cannot be scalars - received shape %s." % logits.get_shape())
    if logits.get_shape().ndims is not None and (
        labels_static_shape.ndims is not None and
        labels_static_shape.ndims != logits.get_shape().ndims - 1):
      raise ValueError("Rank mismatch: Rank of labels (received %s) should "
                       "equal rank of logits minus 1 (received %s)." %
                       (labels_static_shape.ndims, logits.get_shape().ndims))
    if (static_shapes_fully_defined and
        labels_static_shape != logits.get_shape()[:-1]):
      raise ValueError("Shape mismatch: The shape of labels (received %s) "
                       "should equal the shape of logits except for the last "
                       "dimension (received %s)." % (labels_static_shape,
                                                     logits.get_shape()))
    # Check if no reshapes are required.
    if logits.get_shape().ndims == 2:
      cost, _ = gen_nn_ops.sparse_softmax_cross_entropy_with_logits(
          precise_logits, labels, name=name)
      if logits.dtype == dtypes.float16:
        return math_ops.cast(cost, dtypes.float16)
      else:
        return cost

    # Perform a check of the dynamic shapes if the static shapes are not fully
    # defined.
    shape_checks = []
    if not static_shapes_fully_defined:
      shape_checks.append(
          check_ops.assert_equal(
              array_ops.shape(labels),
              array_ops.shape(logits)[:-1]))
    with ops.control_dependencies(shape_checks):
      # Reshape logits to 2 dim, labels to 1 dim.
      num_classes = array_ops.shape(logits)[array_ops.rank(logits) - 1]
      precise_logits = array_ops.reshape(precise_logits, [-1, num_classes])
      labels = array_ops.reshape(labels, [-1])
      # The second output tensor contains the gradients.  We use it in
      # _CrossEntropyGrad() in nn_grad but not here.
      cost, _ = gen_nn_ops.sparse_softmax_cross_entropy_with_logits(
          precise_logits, labels, name=name)
      cost = array_ops.reshape(cost, labels_shape)
      cost.set_shape(labels_static_shape)
      if logits.dtype == dtypes.float16:
        return math_ops.cast(cost, dtypes.float16)
      else:
        return cost


@tf_export("nn.sparse_softmax_cross_entropy_with_logits", v1=[])
def sparse_softmax_cross_entropy_with_logits_v2(labels, logits, name=None):
  """Computes sparse softmax cross entropy between `logits` and `labels`.

  Measures the probability error in discrete classification tasks in which the
  classes are mutually exclusive (each entry is in exactly one class).  For
  example, each CIFAR-10 image is labeled with one and only one label: an image
  can be a dog or a truck, but not both.

  **NOTE:**  For this operation, the probability of a given label is considered
  exclusive.  That is, soft classes are not allowed, and the `labels` vector
  must provide a single specific index for the true class for each row of
  `logits` (each minibatch entry).  For soft softmax classification with
  a probability distribution for each entry, see
  `softmax_cross_entropy_with_logits_v2`.

  **WARNING:** This op expects unscaled logits, since it performs a `softmax`
  on `logits` internally for efficiency.  Do not call this op with the
  output of `softmax`, as it will produce incorrect results.

  A common use case is to have logits of shape
  `[batch_size, num_classes]` and have labels of shape
  `[batch_size]`, but higher dimensions are supported, in which
  case the `dim`-th dimension is assumed to be of size `num_classes`.
  `logits` must have the dtype of `float16`, `float32`, or `float64`, and
  `labels` must have the dtype of `int32` or `int64`.

  **Note that to avoid confusion, it is required to pass only named arguments to
  this function.**

  Args:
    labels: `Tensor` of shape `[d_0, d_1, ..., d_{r-1}]` (where `r` is rank of
      `labels` and result) and dtype `int32` or `int64`. Each entry in `labels`
      must be an index in `[0, num_classes)`. Other values will raise an
      exception when this op is run on CPU, and return `NaN` for corresponding
      loss and gradient rows on GPU.
    logits: Unscaled log probabilities of shape `[d_0, d_1, ..., d_{r-1},
      num_classes]` and dtype `float16`, `float32`, or `float64`.
    name: A name for the operation (optional).

  Returns:
    A `Tensor` of the same shape as `labels` and of the same type as `logits`
    with the softmax cross entropy loss.

  Raises:
    ValueError: If logits are scalars (need to have rank >= 1) or if the rank
      of the labels is not equal to the rank of the logits minus one.
  """
  return sparse_softmax_cross_entropy_with_logits(
      labels=labels, logits=logits, name=name)


@tf_export("nn.avg_pool", v1=["nn.avg_pool_v2"])
def avg_pool_v2(input, ksize, strides, padding, data_format=None, name=None):  # pylint: disable=redefined-builtin
  """Performs the avg pooling on the input.

  Each entry in `output` is the mean of the corresponding size `ksize`
  window in `value`.

  Args:
    input:  Tensor of rank N+2, of shape `[batch_size] + input_spatial_shape +
      [num_channels]` if `data_format` does not start with "NC" (default), or
      `[batch_size, num_channels] + input_spatial_shape` if data_format starts
      with "NC". Pooling happens over the spatial dimensions only.
    ksize: An int or list of `ints` that has length `1`, `N` or `N+2`. The size
      of the window for each dimension of the input tensor.
    strides: An int or list of `ints` that has length `1`, `N` or `N+2`. The
      stride of the sliding window for each dimension of the input tensor.
    padding: A string, either `'VALID'` or `'SAME'`. The padding algorithm. See
      the "returns" section of `tf.nn.convolution` for details.
    data_format: A string. Specifies the channel dimension. For N=1 it can be
      either "NWC" (default) or "NCW", for N=2 it can be either "NHWC" (default)
      or "NCHW" and for N=3 either "NDHWC" (default) or "NCDHW".
    name: Optional name for the operation.

  Returns:
    A `Tensor` of format specified by `data_format`.
    The average pooled output tensor.
  """
  if input.shape is not None:
    n = len(input.shape) - 2
  elif data_format is not None:
    n = len(data_format) - 2
  else:
    raise ValueError(
        "The input must have a rank or a data format must be given.")
  if not 1 <= n <= 3:
    raise ValueError(
        "Input tensor must be of rank 3, 4 or 5 but was {}.".format(n + 2))

  if data_format is None:
    channel_index = n + 1
  else:
    channel_index = 1 if data_format.startswith("NC") else n + 1

  ksize = _get_sequence(ksize, n, channel_index, "ksize")
  strides = _get_sequence(strides, n, channel_index, "strides")

  avg_pooling_ops = {
      1: avg_pool1d,
      2: gen_nn_ops.avg_pool,
      3: gen_nn_ops.avg_pool3d
  }

  op = avg_pooling_ops[n]
  return op(
      input,
      ksize=ksize,
      strides=strides,
      padding=padding,
      data_format=data_format,
      name=name)


@tf_export(v1=["nn.avg_pool", "nn.avg_pool2d"])
def avg_pool(value, ksize, strides, padding, data_format="NHWC",
             name=None, input=None):  # pylint: disable=redefined-builtin
  """Performs the average pooling on the input.

  Each entry in `output` is the mean of the corresponding size `ksize`
  window in `value`.

  Args:
    value: A 4-D `Tensor` of shape `[batch, height, width, channels]` and type
      `float32`, `float64`, `qint8`, `quint8`, or `qint32`.
    ksize: An int or list of `ints` that has length `1`, `2` or `4`. The size of
      the window for each dimension of the input tensor.
    strides: An int or list of `ints` that has length `1`, `2` or `4`. The
      stride of the sliding window for each dimension of the input tensor.
    padding: A string, either `'VALID'` or `'SAME'`. The padding algorithm.
      See the "returns" section of `tf.nn.convolution` for details.
    data_format: A string. 'NHWC' and 'NCHW' are supported.
    name: Optional name for the operation.
    input: Alias for value.

  Returns:
    A `Tensor` with the same type as `value`.  The average pooled output tensor.
  """
  with ops.name_scope(name, "AvgPool", [value]) as name:
    value = deprecation.deprecated_argument_lookup(
        "input", input, "value", value)

    if data_format is None:
      data_format = "NHWC"
    channel_index = 1 if data_format.startswith("NC") else 3

    ksize = _get_sequence(ksize, 2, channel_index, "ksize")
    strides = _get_sequence(strides, 2, channel_index, "strides")

    return gen_nn_ops.avg_pool(
        value,
        ksize=ksize,
        strides=strides,
        padding=padding,
        data_format=data_format,
        name=name)


@tf_export("nn.avg_pool2d", v1=[])
def avg_pool2d(input, ksize, strides, padding, data_format="NHWC", name=None):  # pylint: disable=redefined-builtin
  """Performs the average pooling on the input.

  Each entry in `output` is the mean of the corresponding size `ksize`
  window in `value`.

  Args:
    input: A 4-D `Tensor` of shape `[batch, height, width, channels]` and type
      `float32`, `float64`, `qint8`, `quint8`, or `qint32`.
    ksize: An int or list of `ints` that has length `1`, `2` or `4`. The size of
      the window for each dimension of the input tensor.
    strides: An int or list of `ints` that has length `1`, `2` or `4`. The
      stride of the sliding window for each dimension of the input tensor.
    padding: A string, either `'VALID'` or `'SAME'`. The padding algorithm.
      See the "returns" section of `tf.nn.convolution` for details.
    data_format: A string. 'NHWC' and 'NCHW' are supported.
    name: Optional name for the operation.

  Returns:
    A `Tensor` with the same type as `value`.  The average pooled output tensor.
  """
  with ops.name_scope(name, "AvgPool2D", [input]) as name:
    if data_format is None:
      data_format = "NHWC"
    channel_index = 1 if data_format.startswith("NC") else 3

    ksize = _get_sequence(ksize, 2, channel_index, "ksize")
    strides = _get_sequence(strides, 2, channel_index, "strides")

    return gen_nn_ops.avg_pool(
        input,
        ksize=ksize,
        strides=strides,
        padding=padding,
        data_format=data_format,
        name=name)


@tf_export("nn.avg_pool1d")
def avg_pool1d(input, ksize, strides, padding, data_format="NWC", name=None):  # pylint: disable=redefined-builtin
  """Performs the average pooling on the input.

  Each entry in `output` is the mean of the corresponding size `ksize`
  window in `value`.

  Note internally this op reshapes and uses the underlying 2d operation.

  Args:
    input: A 3-D `Tensor` of the format specified by `data_format`.
    ksize: An int or list of `ints` that has length `1` or `3`. The size of the
      window for each dimension of the input tensor.
    strides: An int or list of `ints` that has length `1` or `3`. The stride of
      the sliding window for each dimension of the input tensor.
    padding: A string, either `'VALID'` or `'SAME'`. The padding algorithm. See
      the "returns" section of `tf.nn.convolution` for details.
    data_format: An optional string from: "NWC", "NCW". Defaults to "NWC".
    name: A name for the operation (optional).

  Returns:
    A `Tensor` of format specified by `data_format`.
    The max pooled output tensor.
  """
  with ops.name_scope(name, "AvgPool1D", [input]) as name:
    if data_format is None:
      data_format = "NWC"
    channel_index = 1 if data_format.startswith("NC") else 2
    ksize = [1] + _get_sequence(ksize, 1, channel_index, "ksize")
    strides = [1] + _get_sequence(strides, 1, channel_index, "strides")

    expanding_dim = 1 if data_format == "NWC" else 2
    data_format = "NHWC" if data_format == "NWC" else "NCHW"

    input = array_ops.expand_dims_v2(input, expanding_dim)
    result = gen_nn_ops.avg_pool(
        input,
        ksize=ksize,
        strides=strides,
        padding=padding,
        data_format=data_format,
        name=name)
    return array_ops.squeeze(result, expanding_dim)


@tf_export("nn.avg_pool3d")
def avg_pool3d(input, ksize, strides, padding, data_format="NDHWC", name=None):  # pylint: disable=redefined-builtin
  """Performs the average pooling on the input.

  Each entry in `output` is the mean of the corresponding size `ksize`
  window in `value`.

  Args:
    input: A 5-D `Tensor` of shape `[batch, height, width, channels]` and type
      `float32`, `float64`, `qint8`, `quint8`, or `qint32`.
    ksize: An int or list of `ints` that has length `1`, `3` or `5`. The size of
      the window for each dimension of the input tensor.
    strides: An int or list of `ints` that has length `1`, `3` or `5`. The
      stride of the sliding window for each dimension of the input tensor.
    padding: A string, either `'VALID'` or `'SAME'`. The padding algorithm.
      See the "returns" section of `tf.nn.convolution` for details.
    data_format: A string. 'NDHWC' and 'NCDHW' are supported.
    name: Optional name for the operation.

  Returns:
    A `Tensor` with the same type as `value`.  The average pooled output tensor.
  """
  with ops.name_scope(name, "AvgPool3D", [input]) as name:
    if data_format is None:
      data_format = "NDHWC"
    channel_index = 1 if data_format.startswith("NC") else 3

    ksize = _get_sequence(ksize, 3, channel_index, "ksize")
    strides = _get_sequence(strides, 3, channel_index, "strides")

    return gen_nn_ops.avg_pool3d(
        input,
        ksize=ksize,
        strides=strides,
        padding=padding,
        data_format=data_format,
        name=name)


# pylint: disable=redefined-builtin
@tf_export("nn.max_pool", v1=["nn.max_pool_v2"])
def max_pool_v2(input, ksize, strides, padding, data_format=None, name=None):
  """Performs the max pooling on the input.

  Args:
    input:  Tensor of rank N+2, of shape `[batch_size] + input_spatial_shape +
      [num_channels]` if `data_format` does not start with "NC" (default), or
      `[batch_size, num_channels] + input_spatial_shape` if data_format starts
      with "NC". Pooling happens over the spatial dimensions only.
    ksize: An int or list of `ints` that has length `1`, `N` or `N+2`. The size
      of the window for each dimension of the input tensor.
    strides: An int or list of `ints` that has length `1`, `N` or `N+2`. The
      stride of the sliding window for each dimension of the input tensor.
    padding: A string, either `'VALID'` or `'SAME'`. The padding algorithm. See
      the "returns" section of `tf.nn.convolution` for details.
    data_format: A string. Specifies the channel dimension. For N=1 it can be
      either "NWC" (default) or "NCW", for N=2 it can be either "NHWC" (default)
      or "NCHW" and for N=3 either "NDHWC" (default) or "NCDHW".
    name: Optional name for the operation.

  Returns:
    A `Tensor` of format specified by `data_format`.
    The max pooled output tensor.
  """
  if input.shape is not None:
    n = len(input.shape) - 2
  elif data_format is not None:
    n = len(data_format) - 2
  else:
    raise ValueError(
        "The input must have a rank or a data format must be given.")
  if not 1 <= n <= 3:
    raise ValueError(
        "Input tensor must be of rank 3, 4 or 5 but was {}.".format(n + 2))

  if data_format is None:
    channel_index = n + 1
  else:
    channel_index = 1 if data_format.startswith("NC") else n + 1

  ksize = _get_sequence(ksize, n, channel_index, "ksize")
  strides = _get_sequence(strides, n, channel_index, "strides")

  max_pooling_ops = {
      1: max_pool1d,
      2: gen_nn_ops.max_pool,
      3: gen_nn_ops.max_pool3d
  }

  op = max_pooling_ops[n]
  return op(
      input,
      ksize=ksize,
      strides=strides,
      padding=padding,
      data_format=data_format,
      name=name)
# pylint: enable=redefined-builtin


@tf_export(v1=["nn.max_pool"])
def max_pool(value,
             ksize,
             strides,
             padding,
             data_format="NHWC",
             name=None,
             input=None):  # pylint: disable=redefined-builtin
  """Performs the max pooling on the input.

  Args:
    value: A 4-D `Tensor` of the format specified by `data_format`.
    ksize: An int or list of `ints` that has length `1`, `2` or `4`.
      The size of the window for each dimension of the input tensor.
    strides: An int or list of `ints` that has length `1`, `2` or `4`.
      The stride of the sliding window for each dimension of the input tensor.
    padding: A string, either `'VALID'` or `'SAME'`. The padding algorithm.
      See the "returns" section of `tf.nn.convolution` for details.
    data_format: A string. 'NHWC', 'NCHW' and 'NCHW_VECT_C' are supported.
    name: Optional name for the operation.
    input: Alias for value.

  Returns:
    A `Tensor` of format specified by `data_format`.
    The max pooled output tensor.
  """
  value = deprecation.deprecated_argument_lookup("input", input, "value", value)
  with ops.name_scope(name, "MaxPool", [value]) as name:
    if data_format is None:
      data_format = "NHWC"
    channel_index = 1 if data_format.startswith("NC") else 3

    ksize = _get_sequence(ksize, 2, channel_index, "ksize")
    strides = _get_sequence(strides, 2, channel_index, "strides")
    if ((np.isscalar(ksize) and ksize == 0) or
        (isinstance(ksize,
                    (list, tuple, np.ndarray)) and any(v == 0 for v in ksize))):
      raise ValueError("ksize cannot be zero.")

    return gen_nn_ops.max_pool(
        value,
        ksize=ksize,
        strides=strides,
        padding=padding,
        data_format=data_format,
        name=name)


# pylint: disable=redefined-builtin
@tf_export("nn.max_pool1d")
def max_pool1d(input, ksize, strides, padding, data_format="NWC", name=None):
  """Performs the max pooling on the input.

  Note internally this op reshapes and uses the underlying 2d operation.

  Args:
    input: A 3-D `Tensor` of the format specified by `data_format`.
    ksize: An int or list of `ints` that has length `1` or `3`. The size of the
      window for each dimension of the input tensor.
    strides: An int or list of `ints` that has length `1` or `3`. The stride of
      the sliding window for each dimension of the input tensor.
    padding: A string, either `'VALID'` or `'SAME'`. The padding algorithm. See
      the "returns" section of `tf.nn.convolution` for details.
    data_format: An optional string from: "NWC", "NCW". Defaults to "NWC".
    name: A name for the operation (optional).

  Returns:
    A `Tensor` of format specified by `data_format`.
    The max pooled output tensor.
  """
  with ops.name_scope(name, "MaxPool1d", [input]) as name:
    if data_format is None:
      data_format = "NWC"
    channel_index = 1 if data_format.startswith("NC") else 2
    ksize = [1] + _get_sequence(ksize, 1, channel_index, "ksize")
    strides = [1] + _get_sequence(strides, 1, channel_index, "strides")

    expanding_dim = 1 if data_format == "NWC" else 2
    data_format = "NHWC" if data_format == "NWC" else "NCHW"

    input = array_ops.expand_dims_v2(input, expanding_dim)
    result = gen_nn_ops.max_pool(
        input,
        ksize=ksize,
        strides=strides,
        padding=padding,
        data_format=data_format,
        name=name)
    return array_ops.squeeze(result, expanding_dim)
# pylint: enable=redefined-builtin


# pylint: disable=redefined-builtin
@tf_export("nn.max_pool2d")
def max_pool2d(input, ksize, strides, padding, data_format="NHWC", name=None):
  """Performs the max pooling on the input.

  Args:
    input: A 4-D `Tensor` of the format specified by `data_format`.
    ksize: An int or list of `ints` that has length `1`, `2` or `4`. The size of
      the window for each dimension of the input tensor.
    strides: An int or list of `ints` that has length `1`, `2` or `4`. The
      stride of the sliding window for each dimension of the input tensor.
    padding: A string, either `'VALID'` or `'SAME'`. The padding algorithm. See
      the "returns" section of `tf.nn.convolution` for details.
    data_format: A string. 'NHWC', 'NCHW' and 'NCHW_VECT_C' are supported.
    name: Optional name for the operation.

  Returns:
    A `Tensor` of format specified by `data_format`.
    The max pooled output tensor.
  """
  with ops.name_scope(name, "MaxPool2d", [input]) as name:
    if data_format is None:
      data_format = "NHWC"
    channel_index = 1 if data_format.startswith("NC") else 3

    ksize = _get_sequence(ksize, 2, channel_index, "ksize")
    strides = _get_sequence(strides, 2, channel_index, "strides")

    return gen_nn_ops.max_pool(
        input,
        ksize=ksize,
        strides=strides,
        padding=padding,
        data_format=data_format,
        name=name)
# pylint: enable=redefined-builtin


# pylint: disable=redefined-builtin
@tf_export("nn.max_pool3d")
def max_pool3d(input, ksize, strides, padding, data_format="NDHWC", name=None):
  """Performs the max pooling on the input.

  Args:
    input: A 5-D `Tensor` of the format specified by `data_format`.
    ksize: An int or list of `ints` that has length `1`, `3` or `5`. The size of
      the window for each dimension of the input tensor.
    strides: An int or list of `ints` that has length `1`, `3` or `5`. The
      stride of the sliding window for each dimension of the input tensor.
    padding: A string, either `'VALID'` or `'SAME'`. The padding algorithm. See
      the "returns" section of `tf.nn.convolution` for details.
    data_format: An optional string from: "NDHWC", "NCDHW". Defaults to "NDHWC".
      The data format of the input and output data. With the default format
      "NDHWC", the data is stored in the order of: [batch, in_depth, in_height,
        in_width, in_channels]. Alternatively, the format could be "NCDHW", the
      data storage order is: [batch, in_channels, in_depth, in_height,
        in_width].
    name: A name for the operation (optional).

  Returns:
    A `Tensor` of format specified by `data_format`.
    The max pooled output tensor.
  """
  with ops.name_scope(name, "MaxPool3D", [input]) as name:
    if data_format is None:
      data_format = "NDHWC"
    channel_index = 1 if data_format.startswith("NC") else 4

    ksize = _get_sequence(ksize, 3, channel_index, "ksize")
    strides = _get_sequence(strides, 3, channel_index, "strides")

    return gen_nn_ops.max_pool3d(
        input,
        ksize=ksize,
        strides=strides,
        padding=padding,
        data_format=data_format,
        name=name)
# pylint: enable=redefined-builtin


@tf_export("nn.max_pool_with_argmax", v1=[])
def max_pool_with_argmax_v2(
    input,  # pylint: disable=redefined-builtin
    ksize,
    strides,
    padding,
    data_format="NHWC",
    output_dtype=dtypes.int64,
    include_batch_in_index=False,
    name=None):
  """Performs max pooling on the input and outputs both max values and indices.

  The indices in `argmax` are flattened, so that a maximum value at position
  `[b, y, x, c]` becomes flattened index: `(y * width + x) * channels + c` if
  `include_batch_in_index` is False;
  `((b * height + y) * width + x) * channels + c`
  if `include_batch_in_index` is True.

  The indices returned are always in `[0, height) x [0, width)` before
  flattening, even if padding is involved and the mathematically correct answer
  is outside (either negative or too large).  This is a bug, but fixing it is
  difficult to do in a safe backwards compatible way, especially due to
  flattening.

  Args:
    input: A `Tensor`. Must be one of the following types: `float32`, `float64`,
      `int32`, `uint8`, `int16`, `int8`, `int64`, `bfloat16`, `uint16`, `half`,
      `uint32`, `uint64`.
      4-D with shape `[batch, height, width, channels]`.  Input to pool over.
    ksize: An int or list of `ints` that has length `1`, `2` or `4`.
      The size of the window for each dimension of the input tensor.
    strides: An int or list of `ints` that has length `1`, `2` or `4`.
      The stride of the sliding window for each dimension of the
      input tensor.
    padding: A `string` from: `"SAME", "VALID"`.
      The type of padding algorithm to use.
    data_format: An optional `string`, must be set to `"NHWC"`. Defaults to
      `"NHWC"`.
      Specify the data format of the input and output data.
    output_dtype: An optional `tf.DType` from: `tf.int32, tf.int64`.
      Defaults to `tf.int64`.
      The dtype of the returned argmax tensor.
    include_batch_in_index: An optional `boolean`. Defaults to `False`.
      Whether to include batch dimension in flattened index of `argmax`.
    name: A name for the operation (optional).

  Returns:
    A tuple of `Tensor` objects (output, argmax).

    output: A `Tensor`. Has the same type as `input`.
    argmax: A `Tensor` of type `output_dtype`.
  """

  if data_format != "NHWC":
    raise ValueError("Data formats other than 'NHWC' are not yet supported")

  ksize = _get_sequence(ksize, 2, 3, "ksize")
  strides = _get_sequence(strides, 2, 3, "strides")

  return gen_nn_ops.max_pool_with_argmax(
      input=input,
      ksize=ksize,
      strides=strides,
      padding=padding,
      Targmax=output_dtype,
      include_batch_in_index=include_batch_in_index,
      name=name)


@tf_export(v1=["nn.max_pool_with_argmax"])
def max_pool_with_argmax_v1(  # pylint: disable=missing-docstring,invalid-name
    input,  # pylint: disable=redefined-builtin
    ksize,
    strides,
    padding,
    data_format="NHWC",
    Targmax=None,
    name=None,
    output_dtype=None,
    include_batch_in_index=False):
  if data_format != "NHWC":
    raise ValueError("Data formats other than 'NHWC' are not yet supported")

  Targmax = deprecated_argument_lookup(
      "output_dtype", output_dtype, "Targmax", Targmax)
  if Targmax is None:
    Targmax = dtypes.int64
  return gen_nn_ops.max_pool_with_argmax(
      input=input,
      ksize=ksize,
      strides=strides,
      padding=padding,
      Targmax=Targmax,
      include_batch_in_index=include_batch_in_index,
      name=name)


max_pool_with_argmax_v1.__doc__ = gen_nn_ops.max_pool_with_argmax.__doc__


@ops.RegisterStatistics("Conv3D", "flops")
def _calc_conv3d_flops(graph, node):
  """Calculates the compute resources needed for Conv3D."""
  input_shape = graph_util.tensor_shape_from_node_def_name(graph, node.input[0])
  input_shape.assert_is_fully_defined()
  filter_shape = graph_util.tensor_shape_from_node_def_name(
      graph, node.input[1])
  filter_shape.assert_is_fully_defined()
  output_shape = graph_util.tensor_shape_from_node_def_name(graph, node.name)
  output_shape.assert_is_fully_defined()
  filter_time = int(filter_shape[0])
  filter_height = int(filter_shape[1])
  filter_width = int(filter_shape[2])
  filter_in_depth = int(filter_shape[3])
  output_count = np.prod(output_shape.as_list(), dtype=np.int64)
  return ops.OpStats("flops", (output_count * filter_in_depth * filter_time *
                               filter_height * filter_width * 2))


@ops.RegisterStatistics("Conv2D", "flops")
def _calc_conv_flops(graph, node):
  """Calculates the compute resources needed for Conv2D."""
  input_shape = graph_util.tensor_shape_from_node_def_name(graph, node.input[0])
  input_shape.assert_is_fully_defined()
  filter_shape = graph_util.tensor_shape_from_node_def_name(
      graph, node.input[1])
  filter_shape.assert_is_fully_defined()
  output_shape = graph_util.tensor_shape_from_node_def_name(graph, node.name)
  output_shape.assert_is_fully_defined()
  filter_height = int(filter_shape[0])
  filter_width = int(filter_shape[1])
  filter_in_depth = int(filter_shape[2])
  output_count = np.prod(output_shape.as_list(), dtype=np.int64)
  return ops.OpStats(
      "flops",
      (output_count * filter_in_depth * filter_height * filter_width * 2))


@ops.RegisterStatistics("DepthwiseConv2dNative", "flops")
def _calc_depthwise_conv_flops(graph, node):
  """Calculates the compute resources needed for DepthwiseConv2dNative."""
  input_shape = graph_util.tensor_shape_from_node_def_name(graph, node.input[0])
  input_shape.assert_is_fully_defined()
  filter_shape = graph_util.tensor_shape_from_node_def_name(
      graph, node.input[1])
  filter_shape.assert_is_fully_defined()
  output_shape = graph_util.tensor_shape_from_node_def_name(graph, node.name)
  output_shape.assert_is_fully_defined()
  filter_height = int(filter_shape[0])
  filter_width = int(filter_shape[1])
  output_count = np.prod(output_shape.as_list(), dtype=np.int64)
  return ops.OpStats("flops", (output_count * filter_height * filter_width * 2))


@ops.RegisterStatistics("BiasAdd", "flops")
def _calc_bias_add_flops(graph, node):
  """Calculates the computing needed for BiasAdd."""
  input_shape = graph_util.tensor_shape_from_node_def_name(graph, node.input[0])
  input_shape.assert_is_fully_defined()
  input_count = np.prod(input_shape.as_list())
  return ops.OpStats("flops", input_count)


@tf_export(v1=["nn.xw_plus_b"])
def xw_plus_b(x, weights, biases, name=None):  # pylint: disable=invalid-name
  """Computes matmul(x, weights) + biases.

  Args:
    x: a 2D tensor.  Dimensions typically: batch, in_units
    weights: a 2D tensor.  Dimensions typically: in_units, out_units
    biases: a 1D tensor.  Dimensions: out_units
    name: A name for the operation (optional).  If not specified
      "xw_plus_b" is used.

  Returns:
    A 2-D Tensor computing matmul(x, weights) + biases.
    Dimensions typically: batch, out_units.
  """
  with ops.name_scope(name, "xw_plus_b", [x, weights, biases]) as name:
    x = ops.convert_to_tensor(x, name="x")
    weights = ops.convert_to_tensor(weights, name="weights")
    biases = ops.convert_to_tensor(biases, name="biases")
    mm = math_ops.matmul(x, weights)
    return bias_add(mm, biases, name=name)


def xw_plus_b_v1(x, weights, biases, name=None):
  """Computes matmul(x, weights) + biases.

  This is a deprecated version of that will soon be removed.

  Args:
    x: a 2D tensor.  Dimensions typically: batch, in_units
    weights: a 2D tensor.  Dimensions typically: in_units, out_units
    biases: a 1D tensor.  Dimensions: out_units
    name: A name for the operation (optional).  If not specified
      "xw_plus_b_v1" is used.

  Returns:
    A 2-D Tensor computing matmul(x, weights) + biases.
    Dimensions typically: batch, out_units.
  """
  with ops.name_scope(name, "xw_plus_b_v1", [x, weights, biases]) as name:
    x = ops.convert_to_tensor(x, name="x")
    weights = ops.convert_to_tensor(weights, name="weights")
    biases = ops.convert_to_tensor(biases, name="biases")
    mm = math_ops.matmul(x, weights)
    return bias_add_v1(mm, biases, name=name)


def _get_noise_shape(x, noise_shape):
  # If noise_shape is none return immediately.
  if noise_shape is None:
    return array_ops.shape(x)

  try:
    # Best effort to figure out the intended shape.
    # If not possible, let the op to handle it.
    # In eager mode exception will show up.
    noise_shape_ = tensor_shape.as_shape(noise_shape)
  except (TypeError, ValueError):
    return noise_shape

  if x.shape.dims is not None and len(x.shape.dims) == len(noise_shape_.dims):
    new_dims = []
    for i, dim in enumerate(x.shape.dims):
      if noise_shape_.dims[i].value is None and dim.value is not None:
        new_dims.append(dim.value)
      else:
        new_dims.append(noise_shape_.dims[i].value)
    return tensor_shape.TensorShape(new_dims)

  return noise_shape


@tf_export(v1=["nn.dropout"])
@deprecation.deprecated_args(None, "Please use `rate` instead of `keep_prob`. "
                             "Rate should be set to `rate = 1 - keep_prob`.",
                             "keep_prob")
def dropout(x, keep_prob=None, noise_shape=None, seed=None, name=None,
            rate=None):
  """Computes dropout.

  For each element of `x`, with probability `rate`, outputs `0`, and otherwise
  scales up the input by `1 / (1-rate)`. The scaling is such that the expected
  sum is unchanged.

  By default, each element is kept or dropped independently.  If `noise_shape`
  is specified, it must be
  [broadcastable](http://docs.scipy.org/doc/numpy/user/basics.broadcasting.html)
  to the shape of `x`, and only dimensions with `noise_shape[i] == shape(x)[i]`
  will make independent decisions.  For example, if `shape(x) = [k, l, m, n]`
  and `noise_shape = [k, 1, 1, n]`, each batch and channel component will be
  kept independently and each row and column will be kept or not kept together.

  Args:
    x: A floating point tensor.
    keep_prob: (deprecated) A deprecated alias for `(1-rate)`.
    noise_shape: A 1-D `Tensor` of type `int32`, representing the
      shape for randomly generated keep/drop flags.
    seed: A Python integer. Used to create random seeds. See
      `tf.random.set_seed` for behavior.
    name: A name for this operation (optional).
    rate: A scalar `Tensor` with the same type as `x`. The probability that each
      element of `x` is discarded.

  Returns:
    A Tensor of the same shape of `x`.

  Raises:
    ValueError: If `rate` is not in `[0, 1)` or if `x` is not a floating
      point tensor.
  """
  try:
    keep = 1. - keep_prob if keep_prob is not None else None
  except TypeError:
    raise ValueError("keep_prob must be a floating point number or Tensor "
                     "(got %r)" % keep_prob)

  rate = deprecation.deprecated_argument_lookup(
      "rate", rate,
      "keep_prob", keep)

  if rate is None:
    raise ValueError("You must provide a rate to dropout.")

  return dropout_v2(x, rate, noise_shape=noise_shape, seed=seed, name=name)


@tf_export("nn.dropout", v1=[])
def dropout_v2(x, rate, noise_shape=None, seed=None, name=None):
  """Computes dropout: randomly sets elements to zero to prevent overfitting.

  Note: The behavior of dropout has changed between TensorFlow 1.x and 2.x.
  When converting 1.x code, please use named arguments to ensure behavior stays
  consistent.

  See also: `tf.keras.layers.Dropout` for a dropout layer.

  [Dropout](https://arxiv.org/abs/1207.0580) is useful for regularizing DNN
  models. Inputs elements are randomly set to zero (and the other elements are
  rescaled). This encourages each node to be independently useful, as it cannot
  rely on the output of other nodes.

  More precisely: With probability `rate` elements of `x` are set to `0`.
  The remaining elemenst are scaled up by `1.0 / (1 - rate)`, so that the
  expected value is preserved.

  >>> tf.random.set_seed(0)
  >>> x = tf.ones([3,5])
  >>> tf.nn.dropout(x, rate = 0.5).numpy()
  array([[0., 0., 2., 2., 0.],
         [2., 0., 2., 2., 0.],
         [2., 2., 2., 0., 0.]], dtype=float32)
  >>> tf.nn.dropout(x, rate = 0.8).numpy()
  array([[0., 0., 5., 0., 0.],
         [0., 0., 5., 0., 0.],
         [5., 0., 0., 5., 0.]], dtype=float32)

  If rate is set to `0` the input is returned, unchanged:

  >>> tf.nn.dropout(x, rate = 0.0) is x
  True

  By default, each element is kept or dropped independently.  If `noise_shape`
  is specified, it must be
  [broadcastable](http://docs.scipy.org/doc/numpy/user/basics.broadcasting.html)
  to the shape of `x`, and only dimensions with `noise_shape[i] == shape(x)[i]`
  will make independent decisions. This is useful for dropping whole
  channels from an image or sequence. For example:

  >>> x = tf.ones([3,10])
  >>> tf.nn.dropout(x, rate = 2/3, noise_shape=[1,10]).numpy()
  array([[0., 3., 0., 3., 0., 0., 3., 0., 0., 3.],
         [0., 3., 0., 3., 0., 0., 3., 0., 0., 3.],
         [0., 3., 0., 3., 0., 0., 3., 0., 0., 3.]], dtype=float32)

  Args:
    x: A floating point tensor.
    rate: A scalar `Tensor` with the same type as x. The probability
      that each element is dropped. For example, setting rate=0.1 would drop
      10% of input elements.
    noise_shape: A 1-D `Tensor` of type `int32`, representing the
      shape for randomly generated keep/drop flags.
    seed: A Python integer. Used to create random seeds. See
      `tf.random.set_seed` for behavior.
    name: A name for this operation (optional).

  Returns:
    A Tensor of the same shape of `x`.

  Raises:
    ValueError: If `rate` is not in `[0, 1)` or if `x` is not a floating point
      tensor. `rate=1` is disallowed, because theoutput would be all zeros,
      which is likely not what was intended.
  """
  with ops.name_scope(name, "dropout", [x]) as name:
    x = ops.convert_to_tensor(x, name="x")
    if not x.dtype.is_floating:
      raise ValueError("x has to be a floating point tensor since it's going to"
                       " be scaled. Got a %s tensor instead." % x.dtype)
    if isinstance(rate, numbers.Real):
      if not (rate >= 0 and rate < 1):
        raise ValueError("rate must be a scalar tensor or a float in the "
                         "range [0, 1), got %g" % rate)
      if rate > 0.5:
        logging.log_first_n(
            logging.WARN, "Large dropout rate: %g (>0.5). In TensorFlow "
            "2.x, dropout() uses dropout rate instead of keep_prob. "
            "Please ensure that this is intended.", 5, rate)

    # Early return if nothing needs to be dropped.
    if isinstance(rate, numbers.Real) and rate == 0:
      return x
    if context.executing_eagerly():
      if isinstance(rate, ops.EagerTensor):
        if rate.numpy() == 0:
          return x
    else:
      rate = ops.convert_to_tensor(
          rate, dtype=x.dtype, name="rate")
      rate.get_shape().assert_has_rank(0)

      # Do nothing if we know rate == 0
      if tensor_util.constant_value(rate) == 0:
        return x

    noise_shape = _get_noise_shape(x, noise_shape)
    # Sample a uniform distribution on [0.0, 1.0) and select values larger than
    # rate.
    #
    # NOTE: Random uniform actually can only generate 2^23 floats on [1.0, 2.0)
    # and subtract 1.0.
    random_tensor = random_ops.random_uniform(
        noise_shape, seed=seed, dtype=x.dtype)
    keep_prob = 1 - rate
    scale = 1 / keep_prob
    # NOTE: if (1.0 + rate) - 1 is equal to rate, then we want to consider that
    # float to be selected, hence we use a >= comparison.
    keep_mask = random_tensor >= rate
    ret = x * scale * math_ops.cast(keep_mask, x.dtype)
    if not context.executing_eagerly():
      ret.set_shape(x.get_shape())
    return ret


@tf_export("math.top_k", "nn.top_k")
def top_k(input, k=1, sorted=True, name=None):  # pylint: disable=redefined-builtin
  """Finds values and indices of the `k` largest entries for the last dimension.

  If the input is a vector (rank=1), finds the `k` largest entries in the vector
  and outputs their values and indices as vectors.  Thus `values[j]` is the
  `j`-th largest entry in `input`, and its index is `indices[j]`.

  For matrices (resp. higher rank input), computes the top `k` entries in each
  row (resp. vector along the last dimension).  Thus,

      values.shape = indices.shape = input.shape[:-1] + [k]

  If two elements are equal, the lower-index element appears first.

  Args:
    input: 1-D or higher `Tensor` with last dimension at least `k`.
    k: 0-D `int32` `Tensor`.  Number of top elements to look for along the last
      dimension (along each row for matrices).
    sorted: If true the resulting `k` elements will be sorted by the values in
      descending order.
    name: Optional name for the operation.

  Returns:
    values: The `k` largest elements along each last dimensional slice.
    indices: The indices of `values` within the last dimension of `input`.
  """
  return gen_nn_ops.top_kv2(input, k=k, sorted=sorted, name=name)


def nth_element(input, n, reverse=False, name=None):  # pylint: disable=redefined-builtin
  r"""Finds values of the `n`-th smallest value for the last dimension.

  Note that n is zero-indexed.

  If the input is a vector (rank-1), finds the entries which is the nth-smallest
  value in the vector and outputs their values as scalar tensor.

  For matrices (resp. higher rank input), computes the entries which is the
  nth-smallest value in each row (resp. vector along the last dimension). Thus,

      values.shape = input.shape[:-1]

  Args:
    input: 1-D or higher `Tensor` with last dimension at least `n+1`.
    n: A `Tensor` of type `int32`.
      0-D. Position of sorted vector to select along the last dimension (along
      each row for matrices). Valid range of n is `[0, input.shape[:-1])`
    reverse: An optional `bool`. Defaults to `False`.
      When set to True, find the nth-largest value in the vector and vice
      versa.
    name: A name for the operation (optional).

  Returns:
    A `Tensor`. Has the same type as `input`.
    The `n`-th order statistic along each last dimensional slice.
  """
  return gen_nn_ops.nth_element(input, n, reverse=reverse, name=name)


@tf_export(v1=["nn.fractional_max_pool"])
@deprecation.deprecated(date=None, instructions="`seed2` and `deterministic` "
                        "args are deprecated.  Use fractional_max_pool_v2.")
def fractional_max_pool(value,
                        pooling_ratio,
                        pseudo_random=False,
                        overlapping=False,
                        deterministic=False,
                        seed=0,
                        seed2=0,
                        name=None):   # pylint: disable=redefined-builtin
  r"""Performs fractional max pooling on the input.

  This is a deprecated version of `fractional_max_pool`.

  Fractional max pooling is slightly different than regular max pooling.  In
  regular max pooling, you downsize an input set by taking the maximum value of
  smaller N x N subsections of the set (often 2x2), and try to reduce the set by
  a factor of N, where N is an integer.  Fractional max pooling, as you might
  expect from the word "fractional", means that the overall reduction ratio N
  does not have to be an integer.

  The sizes of the pooling regions are generated randomly but are fairly
  uniform.  For example, let's look at the height dimension, and the constraints
  on the list of rows that will be pool boundaries.

  First we define the following:

  1.  input_row_length : the number of rows from the input set
  2.  output_row_length : which will be smaller than the input
  3.  alpha = input_row_length / output_row_length : our reduction ratio
  4.  K = floor(alpha)
  5.  row_pooling_sequence : this is the result list of pool boundary rows

  Then, row_pooling_sequence should satisfy:

  1.  a[0] = 0 : the first value of the sequence is 0
  2.  a[end] = input_row_length : the last value of the sequence is the size
  3.  K <= (a[i+1] - a[i]) <= K+1 : all intervals are K or K+1 size
  4.  length(row_pooling_sequence) = output_row_length+1

  Args:
    value: A `Tensor`. 4-D with shape `[batch, height, width, channels]`.
    pooling_ratio: A list of `floats` that has length >= 4.  Pooling ratio for
      each dimension of `value`, currently only supports row and col dimension
      and should be >= 1.0. For example, a valid pooling ratio looks like [1.0,
      1.44, 1.73, 1.0]. The first and last elements must be 1.0 because we don't
      allow pooling on batch and channels dimensions.  1.44 and 1.73 are pooling
      ratio on height and width dimensions respectively.
    pseudo_random: An optional `bool`.  Defaults to `False`. When set to `True`,
      generates the pooling sequence in a pseudorandom fashion, otherwise, in a
      random fashion. Check (Graham, 2015) for difference between
      pseudorandom and random.
    overlapping: An optional `bool`.  Defaults to `False`.  When set to `True`,
      it means when pooling, the values at the boundary of adjacent pooling
      cells are used by both cells. For example:
      `index  0  1  2  3  4`
      `value  20 5  16 3  7`
      If the pooling sequence is [0, 2, 4], then 16, at index 2 will be used
      twice.  The result would be [20, 16] for fractional max pooling.
    deterministic: An optional `bool`.  Deprecated; use `fractional_max_pool_v2`
      instead.
    seed: An optional `int`.  Defaults to `0`.  If set to be non-zero, the
      random number generator is seeded by the given seed.  Otherwise it is
      seeded by a random seed.
    seed2: An optional `int`.  Deprecated; use `fractional_max_pool_v2` instead.
    name: A name for the operation (optional).

  Returns:
  A tuple of `Tensor` objects (`output`, `row_pooling_sequence`,
  `col_pooling_sequence`).
    output: Output `Tensor` after fractional max pooling.  Has the same type as
      `value`.
    row_pooling_sequence: A `Tensor` of type `int64`.
    col_pooling_sequence: A `Tensor` of type `int64`.

  References:
    Fractional Max-Pooling:
      [Graham, 2015](https://arxiv.org/abs/1412.6071)
      ([pdf](https://arxiv.org/pdf/1412.6071.pdf))
  """
  return gen_nn_ops.fractional_max_pool(value, pooling_ratio, pseudo_random,
                                        overlapping, deterministic, seed, seed2,
                                        name)


@tf_export("nn.fractional_max_pool", v1=[])
def fractional_max_pool_v2(value,
                           pooling_ratio,
                           pseudo_random=False,
                           overlapping=False,
                           seed=0,
                           name=None):  # pylint: disable=redefined-builtin
  r"""Performs fractional max pooling on the input.

  Fractional max pooling is slightly different than regular max pooling.  In
  regular max pooling, you downsize an input set by taking the maximum value of
  smaller N x N subsections of the set (often 2x2), and try to reduce the set by
  a factor of N, where N is an integer.  Fractional max pooling, as you might
  expect from the word "fractional", means that the overall reduction ratio N
  does not have to be an integer.

  The sizes of the pooling regions are generated randomly but are fairly
  uniform.  For example, let's look at the height dimension, and the constraints
  on the list of rows that will be pool boundaries.

  First we define the following:

  1.  input_row_length : the number of rows from the input set
  2.  output_row_length : which will be smaller than the input
  3.  alpha = input_row_length / output_row_length : our reduction ratio
  4.  K = floor(alpha)
  5.  row_pooling_sequence : this is the result list of pool boundary rows

  Then, row_pooling_sequence should satisfy:

  1.  a[0] = 0 : the first value of the sequence is 0
  2.  a[end] = input_row_length : the last value of the sequence is the size
  3.  K <= (a[i+1] - a[i]) <= K+1 : all intervals are K or K+1 size
  4.  length(row_pooling_sequence) = output_row_length+1

  Args:
    value: A `Tensor`. 4-D with shape `[batch, height, width, channels]`.
    pooling_ratio: An int or list of `ints` that has length `1`, `2` or `4`.
      Pooling ratio for each dimension of `value`, currently only supports row
      and col dimension and should be >= 1.0. For example, a valid pooling ratio
      looks like [1.0, 1.44, 1.73, 1.0]. The first and last elements must be 1.0
      because we don't allow pooling on batch and channels dimensions.  1.44 and
      1.73 are pooling ratio on height and width dimensions respectively.
    pseudo_random: An optional `bool`.  Defaults to `False`. When set to `True`,
      generates the pooling sequence in a pseudorandom fashion, otherwise, in a
      random fashion. Check paper (Graham, 2015) for difference between
      pseudorandom and random.
    overlapping: An optional `bool`.  Defaults to `False`.  When set to `True`,
      it means when pooling, the values at the boundary of adjacent pooling
      cells are used by both cells. For example:
      `index  0  1  2  3  4`
      `value  20 5  16 3  7`
      If the pooling sequence is [0, 2, 4], then 16, at index 2 will be used
      twice.  The result would be [20, 16] for fractional max pooling.
    seed: An optional `int`.  Defaults to `0`.  If set to be non-zero, the
      random number generator is seeded by the given seed.  Otherwise it is
      seeded by a random seed.
    name: A name for the operation (optional).

  Returns:
  A tuple of `Tensor` objects (`output`, `row_pooling_sequence`,
  `col_pooling_sequence`).
    output: Output `Tensor` after fractional max pooling.  Has the same type as
      `value`.
    row_pooling_sequence: A `Tensor` of type `int64`.
    col_pooling_sequence: A `Tensor` of type `int64`.

  References:
    Fractional Max-Pooling:
      [Graham, 2015](https://arxiv.org/abs/1412.6071)
      ([pdf](https://arxiv.org/pdf/1412.6071.pdf))
  """
  pooling_ratio = _get_sequence(pooling_ratio, 2, 3, "pooling_ratio")

  if seed == 0:
    return gen_nn_ops.fractional_max_pool(value, pooling_ratio, pseudo_random,
                                          overlapping, deterministic=False,
                                          seed=0, seed2=0, name=name)
  else:
    seed1, seed2 = random_seed.get_seed(seed)
    return gen_nn_ops.fractional_max_pool(value, pooling_ratio, pseudo_random,
                                          overlapping, deterministic=True,
                                          seed=seed1, seed2=seed2, name=name)


@tf_export(v1=["nn.fractional_avg_pool"])
@deprecation.deprecated(date=None, instructions="`seed2` and `deterministic` "
                        "args are deprecated.  Use fractional_avg_pool_v2.")
def fractional_avg_pool(value,
                        pooling_ratio,
                        pseudo_random=False,
                        overlapping=False,
                        deterministic=False,
                        seed=0,
                        seed2=0,
                        name=None):  # pylint: disable=redefined-builtin
  r"""Performs fractional average pooling on the input.

  This is a deprecated version of `fractional_avg_pool`.

  Fractional average pooling is similar to Fractional max pooling in the pooling
  region generation step. The only difference is that after pooling regions are
  generated, a mean operation is performed instead of a max operation in each
  pooling region.

  Args:
    value: A `Tensor`. 4-D with shape `[batch, height, width, channels]`.
    pooling_ratio: A list of `floats` that has length >= 4.  Pooling ratio for
      each dimension of `value`, currently only supports row and col dimension
      and should be >= 1.0. For example, a valid pooling ratio looks like [1.0,
      1.44, 1.73, 1.0]. The first and last elements must be 1.0 because we don't
      allow pooling on batch and channels dimensions.  1.44 and 1.73 are pooling
      ratio on height and width dimensions respectively.
    pseudo_random: An optional `bool`.  Defaults to `False`. When set to `True`,
      generates the pooling sequence in a pseudorandom fashion, otherwise, in a
      random fashion. Check paper (Graham, 2015) for difference between
      pseudorandom and random.
    overlapping: An optional `bool`.  Defaults to `False`.  When set to `True`,
      it means when pooling, the values at the boundary of adjacent pooling
      cells are used by both cells. For example:
      `index  0  1  2  3  4`
      `value  20 5  16 3  7`
      If the pooling sequence is [0, 2, 4], then 16, at index 2 will be used
      twice.  The result would be [20, 16] for fractional avg pooling.
    deterministic: An optional `bool`.  Deprecated; use `fractional_avg_pool_v2`
      instead.
    seed: An optional `int`.  Defaults to `0`.  If set to be non-zero, the
      random number generator is seeded by the given seed.  Otherwise it is
      seeded by a random seed.
    seed2: An optional `int`.  Deprecated; use `fractional_avg_pool_v2` instead.
    name: A name for the operation (optional).

  Returns:
  A tuple of `Tensor` objects (`output`, `row_pooling_sequence`,
  `col_pooling_sequence`).
    output: Output `Tensor` after fractional avg pooling.  Has the same type as
      `value`.
    row_pooling_sequence: A `Tensor` of type `int64`.
    col_pooling_sequence: A `Tensor` of type `int64`.

  References:
    Fractional Max-Pooling:
      [Graham, 2015](https://arxiv.org/abs/1412.6071)
      ([pdf](https://arxiv.org/pdf/1412.6071.pdf))
  """
  return gen_nn_ops.fractional_avg_pool(value, pooling_ratio, pseudo_random,
                                        overlapping, deterministic, seed, seed2,
                                        name=name)


@tf_export("nn.fractional_avg_pool", v1=[])
def fractional_avg_pool_v2(value,
                           pooling_ratio,
                           pseudo_random=False,
                           overlapping=False,
                           seed=0,
                           name=None):  # pylint: disable=redefined-builtin
  r"""Performs fractional average pooling on the input.

  Fractional average pooling is similar to Fractional max pooling in the pooling
  region generation step. The only difference is that after pooling regions are
  generated, a mean operation is performed instead of a max operation in each
  pooling region.

  Args:
    value: A `Tensor`. 4-D with shape `[batch, height, width, channels]`.
    pooling_ratio: A list of `floats` that has length >= 4.  Pooling ratio for
      each dimension of `value`, currently only supports row and col dimension
      and should be >= 1.0. For example, a valid pooling ratio looks like [1.0,
      1.44, 1.73, 1.0]. The first and last elements must be 1.0 because we don't
      allow pooling on batch and channels dimensions.  1.44 and 1.73 are pooling
      ratio on height and width dimensions respectively.
    pseudo_random: An optional `bool`.  Defaults to `False`. When set to `True`,
      generates the pooling sequence in a pseudorandom fashion, otherwise, in a
      random fashion. Check paper (Graham, 2015) for difference between
      pseudorandom and random.
    overlapping: An optional `bool`.  Defaults to `False`.  When set to `True`,
      it means when pooling, the values at the boundary of adjacent pooling
      cells are used by both cells. For example:
      `index  0  1  2  3  4`
      `value  20 5  16 3  7`
      If the pooling sequence is [0, 2, 4], then 16, at index 2 will be used
      twice.  The result would be [20, 16] for fractional avg pooling.
    seed: An optional `int`.  Defaults to `0`.  If set to be non-zero, the
      random number generator is seeded by the given seed.  Otherwise it is
      seeded by a random seed.
    name: A name for the operation (optional).

  Returns:
  A tuple of `Tensor` objects (`output`, `row_pooling_sequence`,
  `col_pooling_sequence`).
    output: Output `Tensor` after fractional avg pooling.  Has the same type as
      `value`.
    row_pooling_sequence: A `Tensor` of type `int64`.
    col_pooling_sequence: A `Tensor` of type `int64`.

  References:
    Fractional Max-Pooling:
      [Graham, 2015](https://arxiv.org/abs/1412.6071)
      ([pdf](https://arxiv.org/pdf/1412.6071.pdf))
  """
  if seed == 0:
    return gen_nn_ops.fractional_avg_pool(value, pooling_ratio, pseudo_random,
                                          overlapping, deterministic=False,
                                          seed=0, seed2=0, name=name)
  else:
    seed1, seed2 = random_seed.get_seed(seed)
    return gen_nn_ops.fractional_avg_pool(value, pooling_ratio, pseudo_random,
                                          overlapping, deterministic=True,
                                          seed=seed1, seed2=seed2, name=name)


@ops.RegisterStatistics("Dilation2D", "flops")
def _calc_dilation2d_flops(graph, node):
  """Calculates the compute resources needed for Dilation2D."""
  input_shape = graph_util.tensor_shape_from_node_def_name(graph, node.input[0])
  input_shape.assert_is_fully_defined()
  filter_shape = graph_util.tensor_shape_from_node_def_name(
      graph, node.input[1])
  filter_shape.assert_is_fully_defined()
  output_shape = graph_util.tensor_shape_from_node_def_name(graph, node.name)
  output_shape.assert_is_fully_defined()
  filter_height = int(filter_shape[0])
  filter_width = int(filter_shape[1])
  output_count = np.prod(output_shape.as_list(), dtype=np.int64)
  return ops.OpStats("flops", (output_count * filter_height * filter_width * 2))


@tf_export(v1=["nn.erosion2d"])
def erosion2d(value, kernel, strides, rates, padding, name=None):
  """Computes the grayscale erosion of 4-D `value` and 3-D `kernel` tensors.

  The `value` tensor has shape `[batch, in_height, in_width, depth]` and the
  `kernel` tensor has shape `[kernel_height, kernel_width, depth]`, i.e.,
  each input channel is processed independently of the others with its own
  structuring function. The `output` tensor has shape
  `[batch, out_height, out_width, depth]`. The spatial dimensions of the
  output tensor depend on the `padding` algorithm. We currently only support the
  default "NHWC" `data_format`.

  In detail, the grayscale morphological 2-D erosion is given by:

      output[b, y, x, c] =
         min_{dy, dx} value[b,
                            strides[1] * y - rates[1] * dy,
                            strides[2] * x - rates[2] * dx,
                            c] -
                      kernel[dy, dx, c]

  Duality: The erosion of `value` by the `kernel` is equal to the negation of
  the dilation of `-value` by the reflected `kernel`.

  Args:
    value: A `Tensor`. 4-D with shape `[batch, in_height, in_width, depth]`.
    kernel: A `Tensor`. Must have the same type as `value`.
      3-D with shape `[kernel_height, kernel_width, depth]`.
    strides: A list of `ints` that has length `>= 4`.
      1-D of length 4. The stride of the sliding window for each dimension of
      the input tensor. Must be: `[1, stride_height, stride_width, 1]`.
    rates: A list of `ints` that has length `>= 4`.
      1-D of length 4. The input stride for atrous morphological dilation.
      Must be: `[1, rate_height, rate_width, 1]`.
    padding: A `string` from: `"SAME", "VALID"`.
      The type of padding algorithm to use.
    name: A name for the operation (optional). If not specified "erosion2d"
      is used.

  Returns:
    A `Tensor`. Has the same type as `value`.
    4-D with shape `[batch, out_height, out_width, depth]`.

  Raises:
    ValueError: If the `value` depth does not match `kernel`' shape, or if
      padding is other than `'VALID'` or `'SAME'`.
  """
  with ops.name_scope(name, "erosion2d", [value, kernel]) as name:
    # Reduce erosion to dilation by duality.
    return math_ops.negative(
        gen_nn_ops.dilation2d(
            input=math_ops.negative(value),
            filter=array_ops.reverse_v2(kernel, [0, 1]),
            strides=strides,
            rates=rates,
            padding=padding,
            name=name))


@tf_export("nn.erosion2d", v1=[])
def erosion2d_v2(value,
                 filters,
                 strides,
                 padding,
                 data_format,
                 dilations,
                 name=None):
  """Computes the grayscale erosion of 4-D `value` and 3-D `filters` tensors.

  The `value` tensor has shape `[batch, in_height, in_width, depth]` and the
  `filters` tensor has shape `[filters_height, filters_width, depth]`, i.e.,
  each input channel is processed independently of the others with its own
  structuring function. The `output` tensor has shape
  `[batch, out_height, out_width, depth]`. The spatial dimensions of the
  output tensor depend on the `padding` algorithm. We currently only support the
  default "NHWC" `data_format`.

  In detail, the grayscale morphological 2-D erosion is given by:

      output[b, y, x, c] =
         min_{dy, dx} value[b,
                            strides[1] * y - dilations[1] * dy,
                            strides[2] * x - dilations[2] * dx,
                            c] -
                      filters[dy, dx, c]

  Duality: The erosion of `value` by the `filters` is equal to the negation of
  the dilation of `-value` by the reflected `filters`.

  Args:
    value: A `Tensor`. 4-D with shape `[batch, in_height, in_width, depth]`.
    filters: A `Tensor`. Must have the same type as `value`.
      3-D with shape `[filters_height, filters_width, depth]`.
    strides: A list of `ints` that has length `>= 4`.
      1-D of length 4. The stride of the sliding window for each dimension of
      the input tensor. Must be: `[1, stride_height, stride_width, 1]`.
    padding: A `string` from: `"SAME", "VALID"`.
      The type of padding algorithm to use.
    data_format: A `string`, only `"NHWC"` is currently supported.
    dilations: A list of `ints` that has length `>= 4`.
      1-D of length 4. The input stride for atrous morphological dilation.
      Must be: `[1, rate_height, rate_width, 1]`.
    name: A name for the operation (optional). If not specified "erosion2d"
      is used.

  Returns:
    A `Tensor`. Has the same type as `value`.
    4-D with shape `[batch, out_height, out_width, depth]`.

  Raises:
    ValueError: If the `value` depth does not match `filters`' shape, or if
      padding is other than `'VALID'` or `'SAME'`.
  """
  if data_format != "NHWC":
    raise ValueError("Data formats other than NHWC are not yet supported")

  with ops.name_scope(name, "erosion2d", [value, filters]) as name:
    # Reduce erosion to dilation by duality.
    return math_ops.negative(
        gen_nn_ops.dilation2d(
            input=math_ops.negative(value),
            filter=array_ops.reverse_v2(filters, [0, 1]),
            strides=strides,
            rates=dilations,
            padding=padding,
            name=name))


@tf_export(v1=["math.in_top_k", "nn.in_top_k"])
def in_top_k(predictions, targets, k, name=None):
  r"""Says whether the targets are in the top `K` predictions.

  This outputs a `batch_size` bool array, an entry `out[i]` is `true` if the
  prediction for the target class is finite (not inf, -inf, or nan) and among
  the top `k` predictions among all predictions for example `i`. Note that the
  behavior of `InTopK` differs from the `TopK` op in its handling of ties; if
  multiple classes have the same prediction value and straddle the top-`k`
  boundary, all of those classes are considered to be in the top `k`.

  More formally, let

    \\(predictions_i\\) be the predictions for all classes for example `i`,
    \\(targets_i\\) be the target class for example `i`,
    \\(out_i\\) be the output for example `i`,

  $$out_i = predictions_{i, targets_i} \in TopKIncludingTies(predictions_i)$$

  Args:
    predictions: A `Tensor` of type `float32`.
      A `batch_size` x `classes` tensor.
    targets: A `Tensor`. Must be one of the following types: `int32`, `int64`.
      A `batch_size` vector of class ids.
    k: An `int`. Number of top elements to look at for computing precision.
    name: A name for the operation (optional).

  Returns:
    A `Tensor` of type `bool`. Computed Precision at `k` as a `bool Tensor`.
  """
  with ops.name_scope(name, "in_top_k"):
    return gen_nn_ops.in_top_kv2(predictions, targets, k, name=name)


@tf_export("math.in_top_k", "nn.in_top_k", v1=[])
def in_top_k_v2(targets, predictions, k, name=None):
  return in_top_k(predictions, targets, k, name)


in_top_k_v2.__doc__ = in_top_k.__doc__


tf_export(v1=["nn.quantized_avg_pool"])(gen_nn_ops.quantized_avg_pool)
tf_export(v1=["nn.quantized_conv2d"])(gen_nn_ops.quantized_conv2d)
tf_export(v1=["nn.quantized_relu_x"])(gen_nn_ops.quantized_relu_x)
tf_export(v1=["nn.quantized_max_pool"])(gen_nn_ops.quantized_max_pool)<|MERGE_RESOLUTION|>--- conflicted
+++ resolved
@@ -1538,14 +1538,17 @@
     Multi-Scale Context Aggregation by Dilated Convolutions:
       [Yu et al., 2016](https://arxiv.org/abs/1511.07122)
       ([pdf](https://arxiv.org/pdf/1511.07122.pdf))
-    Semantic Image Segmentation with Deep Convolutional Nets and Fully Connected CRFs:
+    Semantic Image Segmentation with Deep Convolutional Nets and Fully
+    Connected CRFs:
       [Chen et al., 2015](http://arxiv.org/abs/1412.7062)
       ([pdf](https://arxiv.org/pdf/1412.7062))
-    OverFeat - Integrated Recognition, Localization and Detection using Convolutional Networks:
+    OverFeat - Integrated Recognition, Localization and Detection using
+    Convolutional Networks:
       [Sermanet et al., 2014](https://arxiv.org/abs/1312.6229)
       ([pdf](https://arxiv.org/pdf/1312.6229.pdf))
     Fast Image Scanning with Deep Max-Pooling Convolutional Neural Networks:
-      [Giusti et al., 2013](https://ieeexplore.ieee.org/abstract/document/6738831)
+      [Giusti et al., 2013]
+      (https://ieeexplore.ieee.org/abstract/document/6738831)
       ([pdf](https://arxiv.org/pdf/1302.1700.pdf))
   """
   return convolution(
@@ -1803,8 +1806,10 @@
 
   References:
     Deconvolutional Networks:
-      [Zeiler et al., 2010](https://ieeexplore.ieee.org/abstract/document/5539957)
-      ([pdf](http://citeseerx.ist.psu.edu/viewdoc/download?doi=10.1.1.232.4023&rep=rep1&type=pdf))
+      [Zeiler et al., 2010]
+      (https://ieeexplore.ieee.org/abstract/document/5539957)
+      ([pdf]
+      (http://citeseerx.ist.psu.edu/viewdoc/download?doi=10.1.1.232.4023&rep=rep1&type=pdf))
   """
   with ops.name_scope(name, "conv1d_transpose",
                       [input, filters, output_shape]) as name:
@@ -2204,8 +2209,10 @@
 
   References:
     Deconvolutional Networks:
-      [Zeiler et al., 2010](https://ieeexplore.ieee.org/abstract/document/5539957)
-      ([pdf](http://citeseerx.ist.psu.edu/viewdoc/download?doi=10.1.1.232.4023&rep=rep1&type=pdf))
+      [Zeiler et al., 2010]
+      (https://ieeexplore.ieee.org/abstract/document/5539957)
+      ([pdf]
+      (http://citeseerx.ist.psu.edu/viewdoc/download?doi=10.1.1.232.4023&rep=rep1&type=pdf))
   """
   value = deprecated_argument_lookup("input", input, "value", value)
   filter = deprecated_argument_lookup("filters", filters, "filter", filter)
@@ -2274,8 +2281,10 @@
 
   References:
     Deconvolutional Networks:
-      [Zeiler et al., 2010](https://ieeexplore.ieee.org/abstract/document/5539957)
-      ([pdf](http://citeseerx.ist.psu.edu/viewdoc/download?doi=10.1.1.232.4023&rep=rep1&type=pdf))
+      [Zeiler et al., 2010]
+      (https://ieeexplore.ieee.org/abstract/document/5539957)
+      ([pdf]
+      (http://citeseerx.ist.psu.edu/viewdoc/download?doi=10.1.1.232.4023&rep=rep1&type=pdf))
   """
   with ops.name_scope(name, "conv2d_transpose",
                       [input, filter, output_shape]) as name:
@@ -2341,8 +2350,10 @@
 
   References:
     Deconvolutional Networks:
-      [Zeiler et al., 2010](https://ieeexplore.ieee.org/abstract/document/5539957)
-      ([pdf](http://citeseerx.ist.psu.edu/viewdoc/download?doi=10.1.1.232.4023&rep=rep1&type=pdf))
+      [Zeiler et al., 2010]
+      (https://ieeexplore.ieee.org/abstract/document/5539957)
+      ([pdf]
+      (http://citeseerx.ist.psu.edu/viewdoc/download?doi=10.1.1.232.4023&rep=rep1&type=pdf))
   """
   with ops.name_scope(name, "atrous_conv2d_transpose",
                       [value, filters, output_shape]) as name:
@@ -2545,8 +2556,10 @@
 
   References:
     Deconvolutional Networks:
-      [Zeiler et al., 2010](https://ieeexplore.ieee.org/abstract/document/5539957)
-      ([pdf](http://citeseerx.ist.psu.edu/viewdoc/download?doi=10.1.1.232.4023&rep=rep1&type=pdf))
+      [Zeiler et al., 2010]
+      (https://ieeexplore.ieee.org/abstract/document/5539957)
+      ([pdf]
+      (http://citeseerx.ist.psu.edu/viewdoc/download?doi=10.1.1.232.4023&rep=rep1&type=pdf))
   """
   filter = deprecated_argument_lookup("filters", filters, "filter", filter)
   value = deprecated_argument_lookup("input", input, "value", value)
@@ -2608,8 +2621,10 @@
 
   References:
     Deconvolutional Networks:
-      [Zeiler et al., 2010](https://ieeexplore.ieee.org/abstract/document/5539957)
-      ([pdf](http://citeseerx.ist.psu.edu/viewdoc/download?doi=10.1.1.232.4023&rep=rep1&type=pdf))
+      [Zeiler et al., 2010]
+      (https://ieeexplore.ieee.org/abstract/document/5539957)
+      ([pdf]
+      (http://citeseerx.ist.psu.edu/viewdoc/download?doi=10.1.1.232.4023&rep=rep1&type=pdf))
   """
   with ops.name_scope(name, "conv3d_transpose",
                       [input, filter, output_shape]) as name:
@@ -2692,8 +2707,10 @@
 
   References:
     Deconvolutional Networks:
-      [Zeiler et al., 2010](https://ieeexplore.ieee.org/abstract/document/5539957)
-      ([pdf](http://citeseerx.ist.psu.edu/viewdoc/download?doi=10.1.1.232.4023&rep=rep1&type=pdf))
+      [Zeiler et al., 2010]
+      (https://ieeexplore.ieee.org/abstract/document/5539957)
+      ([pdf]
+      (http://citeseerx.ist.psu.edu/viewdoc/download?doi=10.1.1.232.4023&rep=rep1&type=pdf))
   """
   with ops.name_scope(name, "conv_transpose",
                       [input, filter, output_shape]) as name:
@@ -2843,7 +2860,8 @@
     A `Tensor` with the same type as `features`.
 
   References:
-    Understanding and Improving Convolutional Neural Networks via Concatenated Rectified Linear Units:
+    Understanding and Improving Convolutional Neural Networks via Concatenated
+    Rectified Linear Units:
       [Shang et al., 2016](http://proceedings.mlr.press/v48/shang16)
       ([pdf](http://proceedings.mlr.press/v48/shang16.pdf))
   """
@@ -2885,13 +2903,9 @@
 def leaky_relu(features, alpha=0.2, name=None):
   """Compute the Leaky ReLU activation function.
 
-<<<<<<< HEAD
   Source: [Rectifier Nonlinearities Improve Neural Network Acoustic Models.
   AL Maas, AY Hannun, AY Ng - Proc. ICML, 2013]
   (https://ai.stanford.edu/~amaas/papers/relu_hybrid_icml2013_final.pdf).
-
-=======
->>>>>>> d502acb5
   Args:
     features: A `Tensor` representing preactivation values. Must be one of
       the following types: `float16`, `float32`, `float64`, `int32`, `int64`.
@@ -2903,8 +2917,10 @@
 
   References:
     Rectifier Nonlinearities Improve Neural Network Acoustic Models:
-      [Maas et al., 2013](http://citeseerx.ist.psu.edu/viewdoc/summary?doi=10.1.1.693.1422)
-      ([pdf](http://citeseerx.ist.psu.edu/viewdoc/download?doi=10.1.1.693.1422&rep=rep1&type=pdf))
+      [Maas et al., 2013]
+      (http://citeseerx.ist.psu.edu/viewdoc/summary?doi=10.1.1.693.1422)
+      ([pdf]
+      (http://citeseerx.ist.psu.edu/viewdoc/download?doi=10.1.1.693.1422&rep=rep1&type=pdf))
   """
   with ops.name_scope(name, "LeakyRelu", [features, alpha]) as name:
     features = ops.convert_to_tensor(features, name="features")
