# Copyright 2017 The TensorFlow Authors. All Rights Reserved.
#
# Licensed under the Apache License, Version 2.0 (the "License");
# you may not use this file except in compliance with the License.
# You may obtain a copy of the License at
#
#     http://www.apache.org/licenses/LICENSE-2.0
#
# Unless required by applicable law or agreed to in writing, software
# distributed under the License is distributed on an "AS IS" BASIS,
# WITHOUT WARRANTIES OR CONDITIONS OF ANY KIND, either express or implied.
# See the License for the specific language governing permissions and
# limitations under the License.
# ==============================================================================

"""Generate a series of TensorFlow graphs that become tflite test cases.

Usage:

generate_examples <output directory>

bazel run //tensorflow/contrib/lite/testing:generate_examples

To more easily debug failures use (or override) the --save_graphdefs flag to
place text proto graphdefs into the generated zip files.
"""
from __future__ import absolute_import
from __future__ import division
from __future__ import print_function

import argparse
import itertools
import os
import re
import sys
import tempfile
import traceback
import zipfile
import numpy as np
from six import StringIO
from six.moves import xrange

# TODO(aselle): Disable GPU for now
os.environ["CUDA_VISIBLE_DEVICES"] = "-1"

# pylint: disable=g-import-not-at-top
import tensorflow as tf
from google.protobuf import text_format
# TODO(aselle): switch to TensorFlow's resource_loader
from tensorflow.contrib.lite.testing import generate_examples_report as report_lib
from tensorflow.python.framework import graph_util as tf_graph_util
from tensorflow.python.ops import rnn

parser = argparse.ArgumentParser(description="Script to generate TFLite tests.")
parser.add_argument("output_path",
                    help="Directory where the outputs will be go.")
parser.add_argument("--zip_to_output",
                    type=str,
                    help="Particular zip to output.",
                    required=False)
parser.add_argument("--toco",
                    type=str,
                    help="Path to toco tool.",
                    required=True)
parser.add_argument(
    "--known_bugs_are_errors",
    action="store_true",
    help=("If a particular model is affected by a known bug,"
          " count it as a toco error."))
parser.add_argument(
    "--ignore_toco_errors",
    action="store_true",
    help="Raise an exception if any toco error is encountered.")
parser.add_argument(
    "--save_graphdefs",
    action="store_true",
    help="Include intermediate graphdefs in the output zip files.")


RANDOM_SEED = 342
TEST_INPUT_DEPTH = 3


# A map from regular expression to bug number. Any test failure with label
# matching the expression will be considered due to the corresponding bug.
KNOWN_BUGS = {
    # TOCO doesn't support scalars as input.
    r"relu.*input_shape=\[\]": "67587484",
    r"sigmoid.*input_shape=\[\]": "67645668",
    # Concat doesn't work with a single input tensor
    r"concat.*num_tensors=1": "67378344",
    # Transposition in MatMul is not supported.
    r"fully_connected.*transpose_.=True": "67586970",
    # Softmax graphs are too complex.
    r"softmax.*dim=0": "67749831",
    # SpaceToDepth only supports float32.
    r"space_to_depth.*(float16|int32|uint8|int64)": "68018134",
    # BatchToSpaceND only supports 4D tensors.
    r"batch_to_space_nd.*input_shape=\[8,2,2,2,1,1\]": "70594733",
    # Div will use floordiv.
    r"div.*int32": "72051395",
    # No support for SplitV
    r"split.*num_or_size_splits=\[2,2\]": "73377559",
    # Needs support for dimensions other than the last one in argmax.
    r"arg_max.*axis=0.*": "77546240",
    r"arg_max.*axis=1.*": "77546240",
    r"arg_max.*axis=2.*": "77546240",
}


class ExtraTocoOptions(object):
  """Additional toco options besides input, output, shape."""

  def __init__(self):
    # Whether to ignore control dependency nodes.
    self.drop_control_dependency = False
    # Allow custom ops in the toco conversion.
    self.allow_custom_ops = False
    # Rnn states that are used to support rnn / lstm cells.
    self.rnn_states = None


def toco_options(data_types,
                 input_arrays,
                 output_arrays,
                 shapes,
                 extra_toco_options=ExtraTocoOptions()):
  """Create TOCO options to process a model.

  Args:
    data_types: input and inference types used by TOCO.
    input_arrays: names of the input tensors
    output_arrays: name of the output tensors
    shapes: shapes of the input tensors
    extra_toco_options: additional toco options
  Returns:
    the options in a string.
  """
  shape_str = ":".join([",".join(str(y) for y in x) for x in shapes])
  inference_type = "FLOAT"
  # TODO(ahentz): if we get multi-input quantization to work we need this
  # to change
  if data_types[0] == "QUANTIZED_UINT8":
    inference_type = "QUANTIZED_UINT8"
  s = (" --input_data_types=%s" % ",".join(data_types) +
       " --inference_type=%s" % inference_type +
       " --input_format=TENSORFLOW_GRAPHDEF" + " --output_format=TFLITE" +
       " --input_arrays=%s" % ",".join(input_arrays) +
       " --input_shapes=%s" % shape_str +
       " --output_arrays=%s" % ",".join(output_arrays))
  if extra_toco_options.drop_control_dependency:
    s += " --drop_control_dependency"
  if extra_toco_options.allow_custom_ops:
    s += " --allow_custom_ops"
  if extra_toco_options.rnn_states:
    s += (" --rnn_states='" + extra_toco_options.rnn_states + "'")
  return s


def write_examples(fp, examples):
  """Given a list `examples`, write a text format representation.

  The file format is csv like with a simple repeated pattern. We would ike
  to use proto here, but we can't yet due to interfacing with the Android
  team using this format.

  Args:
    fp: File-like object to write to.
    examples: Example dictionary consiting of keys "inputs" and "outputs"
  """

  def write_tensor(fp, x):
    """Write tensor in file format supported by TFLITE example."""
    fp.write("dtype,%s\n" % x.dtype)
    fp.write("shape," + ",".join(map(str, x.shape)) + "\n")
    # Output 9 digits after the point to ensure the precision is good enough.
    values = ["{:.9f}".format(value) for value in list(x.flatten())]
    fp.write("values," + ",".join(values) + "\n")

  fp.write("test_cases,%d\n" % len(examples))
  for example in examples:
    fp.write("inputs,%d\n" % len(example["inputs"]))
    for i in example["inputs"]:
      write_tensor(fp, i)
    fp.write("outputs,%d\n" % len(example["outputs"]))
    for i in example["outputs"]:
      write_tensor(fp, i)


def write_test_cases(fp, model_name, examples):
  """Given a dictionary of `examples`, write a text format representation.

  The file format is protocol-buffer-like, even though we don't use proto due
  to the needs of the Android team.

  Args:
    fp: File-like object to write to.
    model_name: Filename where the model was written to, relative to filename.
    examples: Example dictionary consiting of keys "inputs" and "outputs"
  """

  fp.write("load_model: %s\n" % os.path.basename(model_name))
  for example in examples:
    fp.write("reshape {\n")
    for t in example["inputs"]:
      fp.write("  input: \"" + ",".join(map(str, t.shape)) + "\"\n")
    fp.write("}\n")
    fp.write("invoke {\n")

    for t in example["inputs"]:
      values = ["{:.9f}".format(value) for value in list(t.flatten())]
      fp.write("  input: \"" + ",".join(values) + "\"\n")
    for t in example["outputs"]:
      values = ["{:.9f}".format(value) for value in list(t.flatten())]
      fp.write("  output: \"" + ",".join(values) + "\"\n")
    fp.write("}\n")


_TF_TYPE_INFO = {
    tf.float32: (np.float32, "FLOAT"),
    tf.float16: (np.float16, "FLOAT"),
    tf.int32: (np.int32, "INT32"),
    tf.uint8: (np.uint8, "QUANTIZED_UINT8"),
    tf.int64: (np.int64, "INT64"),
}


def create_tensor_data(dtype, shape, min_value=-100, max_value=100):
  """Build tensor data spreading the range [min_value, max_value)."""

  if dtype in _TF_TYPE_INFO:
    dtype = _TF_TYPE_INFO[dtype][0]

  if dtype in (tf.float32, tf.float16):
    value = (max_value-min_value)*np.random.random_sample(shape)+min_value
  elif dtype in (tf.int32, tf.uint8, tf.int64):
    value = np.random.randint(min_value, max_value+1, shape)
  return value.astype(dtype)


def freeze_graph(session, outputs):
  """Freeze the current graph.

  Args:
    session: Tensorflow sessions containing the graph
    outputs: List of output tensors

  Returns:
    The frozen graph_def.
  """
  return tf_graph_util.convert_variables_to_constants(
      session, session.graph.as_graph_def(), [x.op.name for x in outputs])


def make_control_dep_tests(zip_path):
  """Make a set of tests that use control dependencies."""

  test_parameters = [{
      "input_shape": [[], [1, 1, 1, 1], [1, 15, 14, 1], [3, 15, 14, 3]],
  }]

  def build_graph(parameters):
    input_tensor = tf.placeholder(
        dtype=tf.float32, name="input", shape=parameters["input_shape"])
    filter_value = tf.zeros((3, 3, TEST_INPUT_DEPTH, 8), tf.float32)
    assert_op = tf.assert_greater_equal(input_tensor, input_tensor - 1)
    with tf.control_dependencies([assert_op]):
      out = tf.nn.conv2d(input_tensor, filter_value,
                         strides=(1, 1, 1, 1), padding="SAME")
      return [input_tensor], [out]

  def build_inputs(parameters, sess, inputs, outputs):
    input_values = create_tensor_data(tf.float32, parameters["input_shape"])
    return [input_values], sess.run(
        outputs, feed_dict=dict(zip(inputs, [input_values])))

  extra_toco_options = ExtraTocoOptions()
  extra_toco_options.drop_control_dependency = True
  make_zip_of_tests(zip_path, test_parameters, build_graph, build_inputs,
                    extra_toco_options)


def toco_convert(graph_def_str, input_tensors, output_tensors,
                 extra_toco_options):
  """Convert a model's graph def into a tflite model.

  NOTE: this currently shells out to the toco binary, but we would like
  convert to Python API tooling in the future.

  Args:
    graph_def_str: Graph def proto in serialized string format.
    input_tensors: List of input tensor tuples `(name, shape, type)`.
    output_tensors: List of output tensors (names).
    extra_toco_options: Additional toco options.

  Returns:
    output tflite model, log_txt from conversion
    or None, log_txt if it did not convert properly.
  """
  data_types = [_TF_TYPE_INFO[x[2]][1] for x in input_tensors]
  opts = toco_options(
      data_types=data_types,
      input_arrays=[x[0] for x in input_tensors],
      shapes=[x[1] for x in input_tensors],
      output_arrays=output_tensors,
      extra_toco_options=extra_toco_options)

  with tempfile.NamedTemporaryFile() as graphdef_file, \
       tempfile.NamedTemporaryFile() as output_file, \
       tempfile.NamedTemporaryFile("w+") as stdout_file:
    graphdef_file.write(graph_def_str)
    graphdef_file.flush()

    # TODO(aselle): Switch this to subprocess at some point.
    cmd = ("%s --input_file=%s --output_file=%s %s > %s 2>&1" %
           (bin_path, graphdef_file.name, output_file.name, opts,
            stdout_file.name))
    exit_code = os.system(cmd)
    log = (
        cmd + "exited with code %d" % exit_code + "\n------------------\n" +
        stdout_file.read())
    return (None if exit_code != 0 else output_file.read()), log


def normalize_output_name(output_name):
  """Remove :0 suffix from tensor names."""
  return output_name.split(":")[0] if output_name.endswith(
      ":0") else output_name


def make_zip_of_tests(zip_path,
                      test_parameters,
                      make_graph,
                      make_test_inputs,
                      extra_toco_options=ExtraTocoOptions(),
                      use_frozen_graph=False):
  """Helper to make a zip file of a bunch of TensorFlow models.

  This does a cartestian product of the dictionary of test_parameters and
  calls make_graph() for each item in the cartestian product set.
  If the graph is built successfully, then make_test_inputs() is called to
  build expected input/output value pairs. The model is then converted to tflite
  with toco, and the examples are serialized with the tflite model into a zip
  file (2 files per item in the cartesian product set).

  Args:
    zip_path: Path of zip file to write
    test_parameters: Dictionary mapping to lists for each parameter.
      e.g. `{"strides": [[1,3,3,1], [1,2,2,1]], "foo": [1.2, 1.3]}`
    make_graph: function that takes current parameters and returns tuple
      `[input1, input2, ...], [output1, output2, ...]`
    make_test_inputs: function taking `curr_params`, `session`, `input_tensors`,
      `output_tensors` and returns tuple `(input_values, output_values)`.
    extra_toco_options: Additional toco options.
    use_frozen_graph: Whether or not freeze graph before toco converter.

  Raises:
    RuntimeError: if there are toco errors that can't be ignored.
  """

  # TODO(aselle): Make this allow multiple inputs outputs.
  archive = zipfile.PyZipFile(zip_path, "w")
  zip_manifest = []
  convert_report = []
  toco_errors = 0
  for parameters in test_parameters:
    keys = parameters.keys()
    for curr in itertools.product(*parameters.values()):
      label = zip_path.replace(".zip", "") + (",".join(
          "%s=%r" % z for z in sorted(zip(keys, curr))).replace(" ", ""))
      if label[0] == "/":
        label = label[1:]
      param_dict = dict(zip(keys, curr))

      def build_example(label, param_dict_real):
        """Build the model with parameter values set in param_dict_real.

        Args:
          label: Label of the model (i.e. the filename in the zip).
          param_dict_real: Parameter dictionary (arguments to the factories
            make_graph and make_test_inputs)
        Returns:
          (tflite_model_binary, report) where tflite_model_binary is the
          serialized flatbuffer as a string and report is a dictionary with
          keys `toco_log` (log of toco conversion), `tf_log` (log of tf
          conversion), `toco` (a string of success status of the conversion),
          `tf` (a string success status of the conversion).
        """

        np.random.seed(RANDOM_SEED)
        report = {"toco": report_lib.NOTRUN, "tf": report_lib.FAILED}

        # Build graph
        report["tf_log"] = ""
        report["toco_log"] = ""
        tf.reset_default_graph()

        with tf.device("/cpu:0"):
          try:
            inputs, outputs = make_graph(param_dict_real)
          except (tf.errors.UnimplementedError, tf.errors.InvalidArgumentError,
                  ValueError):
            report["tf_log"] += traceback.format_exc()
            return None, report

        sess = tf.Session()
        try:
          baseline_inputs, baseline_outputs = (make_test_inputs(
              param_dict_real, sess, inputs, outputs))
        except (tf.errors.UnimplementedError, tf.errors.InvalidArgumentError,
                ValueError):
          report["tf_log"] += traceback.format_exc()
          return None, report
        report["toco"] = report_lib.FAILED
        report["tf"] = report_lib.SUCCESS
        # Convert graph to toco
        input_tensors = [(input_tensor.name.split(":")[0],
                          input_tensor.get_shape(), input_tensor.dtype)
                         for input_tensor in inputs]
        output_tensors = [normalize_output_name(out.name) for out in outputs]
        graph_def = freeze_graph(
            sess,
            tf.global_variables() + inputs +
            outputs) if use_frozen_graph else sess.graph_def
        tflite_model_binary, toco_log = toco_convert(
            graph_def.SerializeToString(), input_tensors, output_tensors,
            extra_toco_options)
        report["toco"] = (report_lib.SUCCESS if tflite_model_binary is not None
                          else report_lib.FAILED)
        report["toco_log"] = toco_log

        if FLAGS.save_graphdefs:
          archive.writestr(label + ".pbtxt",
                           text_format.MessageToString(graph_def),
                           zipfile.ZIP_DEFLATED)

        if tflite_model_binary:
          archive.writestr(label + ".bin", tflite_model_binary,
                           zipfile.ZIP_DEFLATED)
          example = {"inputs": baseline_inputs, "outputs": baseline_outputs}

          example_fp = StringIO()
          write_examples(example_fp, [example])
          archive.writestr(label + ".inputs",
                           example_fp.getvalue(), zipfile.ZIP_DEFLATED)

          example_fp2 = StringIO()
          write_test_cases(example_fp2, label + ".bin", [example])
          archive.writestr(label + "_tests.txt",
                           example_fp2.getvalue(), zipfile.ZIP_DEFLATED)

          zip_manifest.append(label + "\n")

        return tflite_model_binary, report

      _, report = build_example(label, param_dict)

      if report["toco"] == report_lib.FAILED:
        ignore_error = False
        if not FLAGS.known_bugs_are_errors:
          for pattern, bug_number in KNOWN_BUGS.items():
            if re.search(pattern, label):
              print("Ignored TOCO error due to bug %s" % bug_number)
              ignore_error = True
        if not ignore_error:
          toco_errors += 1
          print("-----------------\ntoco error!\n%s\n-----------------\n" %
                report["toco_log"])

      convert_report.append((param_dict, report))
  report_io = StringIO()
  report_lib.make_report_table(report_io, zip_path, convert_report)
  archive.writestr("report.html", report_io.getvalue())

  archive.writestr("manifest.txt", "".join(zip_manifest), zipfile.ZIP_DEFLATED)

  # Log statistics of what succeeded
  total_conversions = len(convert_report)
  tf_success = sum(1 for x in convert_report
                   if x[1]["tf"] == report_lib.SUCCESS)
  toco_success = sum(1 for x in convert_report
                     if x[1]["toco"] == report_lib.SUCCESS)
  percent = 0
  if tf_success > 0:
    percent = float(toco_success) / float(tf_success) * 100.
  tf.logging.info(("Archive %s Considered %d graphs, %d TF evaluated graphs "
                   " and %d TOCO converted graphs (%.1f%%"), zip_path,
                  total_conversions, tf_success, toco_success, percent)

  if not FLAGS.ignore_toco_errors and toco_errors > 0:
    raise RuntimeError(
        "Found %d errors while generating toco models" % toco_errors)


def make_pool_tests(pool_op_in):
  """Make a set of tests to do average pooling.

  Args:
    pool_op_in: TensorFlow pooling operation to test  i.e. `tf.nn.avg_pool`.

  Returns:
    A function representing the true generator (after curried pool_op_in).
  """

  pool_op = pool_op_in

  def f(zip_path):
    """Actual function that generates examples.

    Args:
      zip_path: path to write zip to.
    """

    # Chose a set of parameters
    test_parameters = [{
        "ksize": [[2, 1, 1, 2], [1, 1, 1, 1], [1, 1, 2, 1], [1, 10, 11, 1]],
        "strides": [[2, 1, 1, 2], [1, 1, 1, 1], [1, 1, 2, 1], [1, 10, 11, 1]],
        # TODO(aselle): should add in a degenerate shape (e.g. [1, 0, 1, 1]).
        "input_shape": [[], [1, 1, 1, 1], [1, 15, 14, 1], [3, 15, 14, 3]],
        "padding": ["SAME", "VALID"],
        "data_format": ["NHWC"],  # TODO(aselle): NCHW  would be good
    }]

    def build_graph(parameters):
      input_tensor = tf.placeholder(
          dtype=tf.float32, name="input", shape=parameters["input_shape"])
      out = pool_op(
          input_tensor,
          ksize=parameters["ksize"],
          strides=parameters["strides"],
          data_format=parameters["data_format"],
          padding=parameters["padding"])
      return [input_tensor], [out]

    def build_inputs(parameters, sess, inputs, outputs):
      input_values = create_tensor_data(tf.float32, parameters["input_shape"])
      return [input_values], sess.run(
          outputs, feed_dict=dict(zip(inputs, [input_values])))

    make_zip_of_tests(zip_path, test_parameters, build_graph, build_inputs)
  return f


def make_l2_pool_tests(zip_path):
  make_pool_tests(make_l2_pool)(zip_path)


def make_avg_pool_tests(zip_path):
  make_pool_tests(tf.nn.avg_pool)(zip_path)


def make_max_pool_tests(zip_path):
  make_pool_tests(tf.nn.max_pool)(zip_path)


def make_relu_tests(zip_path):
  """Make a set of tests to do relu."""

  # Chose a set of parameters
  test_parameters = [{
      "input_shape": [[], [1], [2, 3], [1, 1, 1, 1], [1, 3, 4, 3],
                      [3, 15, 14, 3], [3, 1, 2, 4, 6], [2, 2, 3, 4, 5, 6]],
  }]

  def build_graph(parameters):
    input_tensor = tf.placeholder(
        dtype=tf.float32, name="input", shape=parameters["input_shape"])
    out = tf.nn.relu(input_tensor)
    return [input_tensor], [out]

  def build_inputs(parameters, sess, inputs, outputs):
    input_values = create_tensor_data(
        np.float32, parameters["input_shape"], min_value=-4, max_value=10)
    return [input_values], sess.run(
        outputs, feed_dict=dict(zip(inputs, [input_values])))

  make_zip_of_tests(zip_path, test_parameters, build_graph, build_inputs)


def make_relu1_tests(zip_path):
  """Make a set of tests to do relu1."""

  # Chose a set of parameters
  test_parameters = [{
      "input_shape": [[], [1, 1, 1, 1], [1, 3, 4, 3], [3, 15, 14, 3],
                      [3, 1, 2, 4, 6], [2, 2, 3, 4, 5, 6]],
  }]

  def build_graph(parameters):
    input_tensor = tf.placeholder(
        dtype=tf.float32, name="input", shape=parameters["input_shape"])
    # Note that the following is not supported:
    #   out = tf.maximum(-1.0, tf.minimum(input_tensor, 1.0))
    out = tf.minimum(1.0, tf.maximum(input_tensor, -1.0))
    return [input_tensor], [out]

  def build_inputs(parameters, sess, inputs, outputs):
    input_values = create_tensor_data(
        np.float32, parameters["input_shape"], min_value=-3, max_value=10)
    return [input_values], sess.run(
        outputs, feed_dict=dict(zip(inputs, [input_values])))

  make_zip_of_tests(zip_path, test_parameters, build_graph, build_inputs)


def make_relu6_tests(zip_path):
  """Make a set of tests to do relu6."""

  # Chose a set of parameters
  test_parameters = [{
      "input_shape": [[], [1, 1, 1, 1], [1, 3, 4, 3], [3, 15, 14, 3],
                      [3, 1, 2, 4, 6], [2, 2, 3, 4, 5, 6]],
  }]

  def build_graph(parameters):
    input_tensor = tf.placeholder(
        dtype=tf.float32, name="input", shape=parameters["input_shape"])
    out = tf.nn.relu(input_tensor)
    return [input_tensor], [out]

  def build_inputs(parameters, sess, inputs, outputs):
    input_values = create_tensor_data(
        np.float32, parameters["input_shape"], min_value=-3, max_value=10)
    return [input_values], sess.run(
        outputs, feed_dict=dict(zip(inputs, [input_values])))

  make_zip_of_tests(zip_path, test_parameters, build_graph, build_inputs)


# This function tests various TensorFLow functions that generates Const op,
# including `tf.ones`, `tf.zeros` and random functions.
def make_constant_tests(zip_path):
  """Make a set of tests to do constant ops."""

  test_parameters = [{
      "dtype": [tf.float32, tf.int32],
      "input_shape": [[1], [2], [1, 1, 1, 1], [2, 2, 2, 2]],
  }]

  def build_graph(parameters):
    # Since Toco & Tflite can't have a single constant op in the entire graph,
    # this test adds a zero tensor with a constant op tensor.
    input1 = tf.placeholder(dtype=parameters["dtype"], name="input1",
                            shape=parameters["input_shape"])
    out = tf.ones(parameters["input_shape"], dtype=parameters["dtype"]) + input1
    return [input1], [out]

  def build_inputs(parameters, sess, inputs, outputs):
    input1 = np.zeros(parameters["input_shape"],
                      dtype=_TF_TYPE_INFO[parameters["dtype"]][0])
    return [input1], sess.run(outputs, feed_dict={inputs[0]: input1})

  make_zip_of_tests(zip_path, test_parameters, build_graph, build_inputs)


def make_binary_op_tests(zip_path, binary_operator):
  """Make a set of tests to do add with and without broadcast."""

  # These parameters are split because we don't support broadcasting.
  test_parameters = [{
      "dtype": [tf.float32, tf.int32],
      "input_shape_1": [[1, 3, 4, 3]],
      "input_shape_2": [[1, 3, 4, 3]],
      "activation": [True]
  }, {
      "dtype": [tf.float32],
      "input_shape_1": [[5]],
      "input_shape_2": [[5]],
      "activation": [False, True]
  }, {
      "dtype": [tf.float32],
      "input_shape_1": [[1, 3, 4, 3]],
      "input_shape_2": [[3]],
      "activation": [True]
  }]

  def build_graph(parameters):
    """Builds the graph given the current parameters."""
    input1 = tf.placeholder(
        dtype=parameters["dtype"],
        name="input1",
        shape=parameters["input_shape_1"])
    input2 = tf.placeholder(
        dtype=parameters["dtype"],
        name="input2",
        shape=parameters["input_shape_2"])
    out = binary_operator(input1, input2)
    if parameters["activation"]:
      out = tf.nn.relu(out)
    return [input1, input2], [out]

  def build_inputs(parameters, sess, inputs, outputs):
    """Builds operand inputs for op."""
    input1 = create_tensor_data(parameters["dtype"],
                                parameters["input_shape_1"])
    input2 = create_tensor_data(parameters["dtype"],
                                parameters["input_shape_2"])
    return [input1, input2], sess.run(
        outputs, feed_dict={
            inputs[0]: input1,
            inputs[1]: input2
        })

  make_zip_of_tests(zip_path, test_parameters, build_graph, build_inputs)


def make_mean_tests(zip_path):
  """Make a set of tests to do mean."""

  test_parameters = [{
      "input_dtype": [tf.float32, tf.int32, tf.int64],
      "input_shape": [[3, 2, 4]],
      "axis": [
          None, 0, 1, 2, [0, 1], [0, 2], [1, 2], [0, 1, 2], [1, 0], [2, 0],
          [2, 1], [2, 1, 0], [2, 0, 1], -1, -2, -3, [1, -1], [0, -1], [-1, 0],
          [-1, -2, -3], [0, 0, 0], [2, 2, 0], [1, 0, -3, -3]
      ],
      "const_axis": [True, False],
      "keepdims": [True, False],
  }, {
      "input_dtype": [tf.float32, tf.int32, tf.int64],
      "input_shape": [[1, 224, 224, 3]],
      "axis": [
          None, 0, 1, 2, 3, [1, 2], [0, 3], [1, 2, 3], [0, 1, 2, 3],
          [3, 2, 1, 0], [3, 1, 0, 2], [2, 0], [3, 0], [3, 1], [1, 0], -1, -2,
          -3, -4, [0, -2], [2, 3, -1, 0], [3, 1, 2, -3], [3, -4], [2, 2, 2],
          [2, 2, 3], [-3, -3, -4], [-3, 2, 1]
      ],
      "const_axis": [True, False],
      "keepdims": [True, False],
  }]

  def build_graph(parameters):
    """Build the mean op testing graph."""
    input_tensor = tf.placeholder(
        dtype=parameters["input_dtype"],
        name="input",
        shape=parameters["input_shape"])

    # Get axis as either a placeholder or constants.
    if parameters["const_axis"]:
      axis = parameters["axis"]
      input_tensors = [input_tensor]
    else:
      if isinstance(parameters["axis"], list):
        shape = [len(parameters["axis"])]
      else:
        shape = [0]  # shape for None or integers.
      axis = tf.placeholder(dtype=tf.int32, name="axis", shape=shape)
      input_tensors = [input_tensor, axis]

    out = tf.reduce_mean(
        input_tensor, axis=axis, keepdims=parameters["keepdims"])
    return input_tensors, [out]

  def build_inputs(parameters, sess, inputs, outputs):
    values = [
        create_tensor_data(parameters["input_dtype"], parameters["input_shape"])
    ]
    if not parameters["const_axis"]:
      if parameters["axis"]:
        values.append(np.array(parameters["axis"]))
    return values, sess.run(outputs, feed_dict=dict(zip(inputs, values)))

  make_zip_of_tests(zip_path, test_parameters, build_graph, build_inputs)


def make_exp_tests(zip_path):
  """Make a set of tests to do exp."""

  test_parameters = [{
      "input_dtype": [tf.float32],
      "input_shape": [[3], [1, 100], [4, 2, 3], [5, 224, 224, 3]],
  }]

  def build_graph(parameters):
    """Build the exp op testing graph."""
    input_tensor = tf.placeholder(
        dtype=parameters["input_dtype"],
        name="input",
        shape=parameters["input_shape"])

    out = tf.exp(input_tensor)
    return [input_tensor], [out]

  def build_inputs(parameters, sess, inputs, outputs):
    values = [
        create_tensor_data(parameters["input_dtype"], parameters["input_shape"],
                           min_value=-100, max_value=9)
    ]
    return values, sess.run(outputs, feed_dict=dict(zip(inputs, values)))

  make_zip_of_tests(zip_path, test_parameters, build_graph, build_inputs)


def make_log_softmax_tests(zip_path):
  """Make a set of tests to do log_softmax."""

  test_parameters = [{
      "input_dtype": [tf.float32],
      "input_shape": [[1, 100], [4, 2], [5, 224]],
  }]

  def build_graph(parameters):
    """Build the log_softmax op testing graph."""
    input_tensor = tf.placeholder(
        dtype=parameters["input_dtype"],
        name="input",
        shape=parameters["input_shape"])

    out = tf.nn.log_softmax(input_tensor)
    return [input_tensor], [out]

  def build_inputs(parameters, sess, inputs, outputs):
    values = [
        create_tensor_data(
            parameters["input_dtype"],
            parameters["input_shape"],
            min_value=-100,
            max_value=9)
    ]
    return values, sess.run(outputs, feed_dict=dict(zip(inputs, values)))

  make_zip_of_tests(zip_path, test_parameters, build_graph, build_inputs)


def make_maximum_tests(zip_path):
  """Make a set of tests to do maximum."""

  test_parameters = [{
      "input_dtype": [tf.float32],
      "input_shape_1": [[3], [1, 100], [4, 2, 3], [5, 224, 224, 3]],
      "input_shape_2": [[3], [1, 100], [4, 2, 3], [5, 224, 224, 3]],
  }]

  def build_graph(parameters):
    """Build the maximum op testing graph."""
    input_tensor_1 = tf.placeholder(
        dtype=parameters["input_dtype"],
        name="input_1",
        shape=parameters["input_shape_1"])
    input_tensor_2 = tf.placeholder(
        dtype=parameters["input_dtype"],
        name="input_2",
        shape=parameters["input_shape_2"])

    out = tf.maximum(input_tensor_1, input_tensor_2)
    return [input_tensor_1, input_tensor_2], [out]

  def build_inputs(parameters, sess, inputs, outputs):
    values = [
        create_tensor_data(parameters["input_dtype"],
                           parameters["input_shape_1"]),
        create_tensor_data(parameters["input_dtype"],
                           parameters["input_shape_2"])
    ]
    return values, sess.run(outputs, feed_dict=dict(zip(inputs, values)))

  make_zip_of_tests(zip_path, test_parameters, build_graph, build_inputs)


def make_minimum_tests(zip_path):
  """Make a set of tests to do minimum."""

  test_parameters = [{
      "input_dtype": [tf.float32],
      "input_shape_1": [[3], [1, 100], [4, 2, 3], [5, 224, 224, 3]],
      "input_shape_2": [[3], [1, 100], [4, 2, 3], [5, 224, 224, 3]],
  }]

  def build_graph(parameters):
    """Build the minimum op testing graph."""
    input_tensor_1 = tf.placeholder(
        dtype=parameters["input_dtype"],
        name="input_1",
        shape=parameters["input_shape_1"])
    input_tensor_2 = tf.placeholder(
        dtype=parameters["input_dtype"],
        name="input_2",
        shape=parameters["input_shape_2"])

    out = tf.minimum(input_tensor_1, input_tensor_2)
    return [input_tensor_1, input_tensor_2], [out]

  def build_inputs(parameters, sess, inputs, outputs):
    values = [
        create_tensor_data(parameters["input_dtype"],
                           parameters["input_shape_1"]),
        create_tensor_data(parameters["input_dtype"],
                           parameters["input_shape_2"])
    ]
    return values, sess.run(outputs, feed_dict=dict(zip(inputs, values)))

  make_zip_of_tests(zip_path, test_parameters, build_graph, build_inputs)


def make_binary_op_tests_func(binary_operator):
  """Return a function that does a test on a binary operator."""
  return lambda zip_path: make_binary_op_tests(zip_path, binary_operator)


def make_add_tests(zip_path):
  make_binary_op_tests(zip_path, tf.add)


def make_div_tests(zip_path):
  make_binary_op_tests(zip_path, tf.div)


def make_sub_tests(zip_path):
  make_binary_op_tests(zip_path, tf.subtract)


def make_mul_tests(zip_path):
  make_binary_op_tests(zip_path, tf.multiply)


def make_gather_tests(zip_path):
  """Make a set of tests to do gather."""

  test_parameters = [{
      # TODO(mgubin): add string tests when they are supported by Toco.
      # TODO(mgubin): add tests for Nd indices when they are supported by
      # TfLite.
      "params_dtype": [tf.float32, tf.int32],
      "params_shape": [[10], [1, 2, 20]],
      "indices_dtype": [tf.int32],
      "indices_shape": [[3], [5]],
      "axis": [0, 1],
  }]

  def build_graph(parameters):
    """Build the gather op testing graph."""
    params = tf.placeholder(
        dtype=parameters["params_dtype"],
        name="params",
        shape=parameters["params_shape"])
    indices = tf.placeholder(
        dtype=parameters["indices_dtype"],
        name="indices",
        shape=parameters["indices_shape"])
    out = tf.gather(params, indices, axis=parameters["axis"])
    return [params, indices], [out]

  def build_inputs(parameters, sess, inputs, outputs):
    params = create_tensor_data(parameters["params_dtype"],
                                parameters["params_shape"])
    indices = create_tensor_data(parameters["indices_dtype"],
                                 parameters["indices_shape"], 0,
                                 parameters["params_shape"][0] - 1)
    return [params, indices], sess.run(
        outputs, feed_dict=dict(zip(inputs, [params, indices])))

  make_zip_of_tests(zip_path, test_parameters, build_graph, build_inputs)


def make_global_batch_norm_tests(zip_path):
  """Make a set of tests to do batch_norm_with_global_normalization."""

  test_parameters = [{
      "dtype": [tf.float32],
      "input_shape": [[1, 1, 6, 2], [3, 4, 5, 4]],
      "epsilon": [0.1, 0.0001],
      "scale_after": [True, False],
  }]

  def build_graph(parameters):
    """Build the global batch norm testing graph."""
    input_shape = parameters["input_shape"]
    scale_shape = input_shape[3]

    scale = create_tensor_data(parameters["dtype"], scale_shape)
    offset = create_tensor_data(parameters["dtype"], scale_shape)
    mean = create_tensor_data(parameters["dtype"], scale_shape)
    variance = create_tensor_data(parameters["dtype"], scale_shape)

    x = create_tensor_data(parameters["dtype"], parameters["input_shape"])
    x_norm = tf.nn.batch_norm_with_global_normalization(
        x, mean, variance, scale, offset,
        parameters["epsilon"], parameters["scale_after"])

    input_tensor = tf.placeholder(dtype=parameters["dtype"], name="input",
                                  shape=parameters["input_shape"])
    out = tf.add(input_tensor, x_norm)
    return [input_tensor], [out]

  def build_inputs(parameters, sess, inputs, outputs):
    input_value = create_tensor_data(parameters["dtype"],
                                     parameters["input_shape"])
    return [input_value], sess.run(
        outputs, feed_dict=dict(zip(inputs, [input_value])))

  make_zip_of_tests(zip_path, test_parameters, build_graph, build_inputs)


def make_fused_batch_norm_tests(zip_path):
  """Make a set of tests to do fused_batch_norm."""

  test_parameters = [{
      "dtype": [tf.float32],
      "input_shape": [[1, 1, 6, 2]],
      "epsilon": [0.001, 0.1],
  }]

  def build_graph(parameters):
    """Build the testing graph for fused batch normalization."""
    input_shape = parameters["input_shape"]
    scale_shape = input_shape[3]

    scale = create_tensor_data(parameters["dtype"], scale_shape)
    offset = create_tensor_data(parameters["dtype"], scale_shape)
    mean = create_tensor_data(parameters["dtype"], scale_shape)
    variance = create_tensor_data(parameters["dtype"], scale_shape)

    x = create_tensor_data(parameters["dtype"], parameters["input_shape"])
    [x_norm, _, _] = tf.nn.fused_batch_norm(
        x, scale, offset, mean, variance,
        parameters["epsilon"], data_format="NHWC", is_training=False)

    input_tensor = tf.placeholder(dtype=parameters["dtype"], name="input",
                                  shape=parameters["input_shape"])
    out = tf.add(input_tensor, x_norm)
    return [input_tensor], [out]

  def build_inputs(parameters, sess, inputs, outputs):
    input_value = create_tensor_data(parameters["dtype"],
                                     parameters["input_shape"])
    return [input_value], sess.run(
        outputs, feed_dict=dict(zip(inputs, [input_value])))

  make_zip_of_tests(zip_path, test_parameters, build_graph, build_inputs)


def make_conv_tests(zip_path):
  """Make a set of tests to do convolution."""

  test_parameters = [
      {
          "input_shape": [[1, 3, 4, 3]],
          "filter_shape": [[1, 1, 3, 2]],
          "strides": [[1, 1, 1, 1], [1, 2, 3, 1]],
          "dilations": [[1, 1, 1, 1], [1, 3, 2, 1], [1, 2, 2, 1]],
          "padding": ["SAME", "VALID"],
          "data_format": ["NHWC"],  # TODO(aselle): NCHW  would be good
          "constant_filter": [True, False],
      },
      {
          "input_shape": [[2, 14, 14, 2]],
          "filter_shape": [[6, 6, 2, 2]],
          "strides": [[1, 1, 1, 1], [1, 2, 3, 1]],
          "dilations": [[1, 1, 1, 1], [1, 2, 2, 1]],
          "padding": ["SAME", "VALID"],
          "data_format": ["NHWC"],  # TODO(aselle): NCHW  would be good
          "constant_filter": [True, False],
      }
  ]

  def build_graph(parameters):
    """Build a conv graph given `parameters`."""
    input_tensor = tf.placeholder(
        dtype=tf.float32, name="input", shape=parameters["input_shape"])

    # Get filter input either as a placeholder or constants. Also get a list of
    # the input tensors that are represented as placeholders.
    if parameters["constant_filter"]:
      filter_input = create_tensor_data(np.float32, parameters["filter_shape"])
      input_tensors = [input_tensor]
    else:
      filter_input = tf.placeholder(
          dtype=tf.float32, name="filter", shape=parameters["filter_shape"])
      input_tensors = [input_tensor, filter_input]

    out = tf.nn.conv2d(
        input_tensor,
        filter_input,
        strides=parameters["strides"],
        dilations=parameters["dilations"],
        padding=parameters["padding"],
        data_format=parameters["data_format"])
    return input_tensors, [out]

  def build_inputs(parameters, sess, inputs, outputs):
    # Build list of input values either containing 1 tensor (input) or 2 tensors
    # (input, filter) based on whether filter is constant or variable input.
    values = [create_tensor_data(np.float32, parameters["input_shape"])]
    if not parameters["constant_filter"]:
      values.append(create_tensor_data(np.float32, parameters["filter_shape"]))
    return values, sess.run(outputs, feed_dict=dict(zip(inputs, values)))

  make_zip_of_tests(zip_path, test_parameters, build_graph, build_inputs)


def make_depthwiseconv_tests(zip_path):
  """Make a set of tests to do convolution."""

  # Tensorflow only supports equal strides
  test_parameters = [
      {
          "input_shape": [[1, 3, 4, 3], [1, 10, 10, 3]],
          "filter_size": [[1, 1], [1, 2], [3, 3]],
          "strides": [[1, 1, 1, 1], [1, 3, 3, 1]],
          "channel_multiplier": [1, 2],
          "rate": [[1, 1]],
          "padding": ["SAME", "VALID"],
          "data_format": ["NHWC"],
          "constant_filter": [True, False],
      },
      {
          "input_shape": [[1, 3, 4, 3]],
          "filter_size": [[1, 1]],
          "strides": [[1, 1, 2, 1]],  # TF needs [1, x, x, 1]
          "channel_multiplier": [2],
          "rate": [[2, 2]],  #  Only [1, 1] is supported
          "padding": ["SAME"],
          "data_format": ["NHWC"],
          "constant_filter": [True, False],
      }
  ]

  def get_tensor_shapes(parameters):
    input_shape = parameters["input_shape"]
    filter_size = parameters["filter_size"]
    filter_shape = filter_size + [
        input_shape[3], parameters["channel_multiplier"]
    ]
    return [input_shape, filter_shape]

  def build_graph(parameters):
    """Build a depthwise conv graph given `parameters`."""
    input_shape, filter_shape = get_tensor_shapes(parameters)
    input_tensor = tf.placeholder(
        dtype=tf.float32, name="input", shape=input_shape)

    # Get filter input either as a placeholder or constants. Also get a list of
    # the input tensors that are represented as placeholders.
    if parameters["constant_filter"]:
      filter_input = create_tensor_data(np.float32, filter_shape)
      input_tensors = [input_tensor]
    else:
      filter_input = tf.placeholder(
          dtype=tf.float32, name="filter", shape=filter_shape)
      input_tensors = [input_tensor, filter_input]

    out = tf.nn.depthwise_conv2d(
        input_tensor,
        filter_input,
        strides=parameters["strides"],
        rate=parameters["rate"],
        padding=parameters["padding"],
        data_format=parameters["data_format"])
    return input_tensors, [out]

  def build_inputs(parameters, sess, inputs, outputs):
    # Build list of input values either containing 1 tensor (input) or 2 tensors
    # (input, filter) based on whether filter is constant or variable input.
    input_shape, filter_shape = get_tensor_shapes(parameters)
    values = [create_tensor_data(np.float32, input_shape)]
    if not parameters["constant_filter"]:
      values.append(create_tensor_data(np.float32, filter_shape))
    return values, sess.run(outputs, feed_dict=dict(zip(inputs, values)))

  make_zip_of_tests(zip_path, test_parameters, build_graph, build_inputs)


def make_split_tests(zip_path):
  """Make a set of tests to do tf.split."""

  test_parameters = [{
      "input_shape": [[1, 3, 4, 6], [2, 4, 1], [6, 4], [8]],
      "num_or_size_splits": [1, 2, 3, 4, 5, [2, 2]],
      "axis": [0, 1, 2, 3, -4, -3, -2, -1],
  }]

  def build_graph(parameters):
    input_tensor = tf.placeholder(
        dtype=tf.float32, name="input", shape=parameters["input_shape"])
    out = tf.split(
        input_tensor, parameters["num_or_size_splits"], parameters["axis"])
    return [input_tensor], out

  def build_inputs(parameters, sess, inputs, outputs):
    values = [create_tensor_data(np.float32, parameters["input_shape"])]
    return values, sess.run(outputs, feed_dict=dict(zip(inputs, values)))

  make_zip_of_tests(zip_path, test_parameters, build_graph, build_inputs)


def make_concat_tests(zip_path):
  """Make a set of tests to do concatenation."""

  test_parameters = [{
      "base_shape": [[1, 3, 4, 3], [3, 4]],
      "num_tensors": [1, 2, 3, 4, 5, 6],
      "axis": [0, 1, 2, 3, -3, -2, -1],
  }]

  def get_shape(parameters, delta):
    """Return a tweaked version of 'base_shape'."""
    axis = parameters["axis"]
    shape = parameters["base_shape"][:]
    if axis < 0:
      axis += len(shape)
    if axis < len(shape):
      shape[axis] += delta
    return shape

  def build_graph(parameters):
    all_tensors = []
    for n in range(0, parameters["num_tensors"]):
      input_tensor = tf.placeholder(dtype=tf.float32, name=("input%d" % n),
                                    shape=get_shape(parameters, n))
      all_tensors.append(input_tensor)
    out = tf.concat(all_tensors, parameters["axis"])
    return all_tensors, [out]

  def build_inputs(parameters, sess, inputs, outputs):
    all_values = []
    for n in range(0, parameters["num_tensors"]):
      input_values = create_tensor_data(np.float32,
                                        get_shape(parameters, n))
      all_values.append(input_values)
    return all_values, sess.run(
        outputs, feed_dict=dict(zip(inputs, all_values)))

  make_zip_of_tests(zip_path, test_parameters, build_graph, build_inputs)


def make_fully_connected_tests(zip_path):
  """Make a set of tests to do fully_connected."""

  test_parameters = [{
      "shape1": [[3, 3]],
      "shape2": [[3, 3]],
      "transpose_a": [True, False],
      "transpose_b": [True, False],
      "constant_filter": [True, False],
  }, {
      "shape1": [[4, 4], [1, 4], [4]],
      "shape2": [[4, 4], [4, 1], [4]],
      "transpose_a": [False],
      "transpose_b": [False],
      "constant_filter": [True, False],
  }, {
      "shape1": [[40, 37]],
      "shape2": [[37, 40]],
      "transpose_a": [False],
      "transpose_b": [False],
      "constant_filter": [True, False],
  }]

  def build_graph(parameters):
    """Build a matmul graph given `parameters`."""
    input_tensor1 = tf.placeholder(dtype=tf.float32, name="input1",
                                   shape=parameters["shape1"])

    # Get input_tensor2 either as a placeholder or constants. Also get a list of
    # the input tensors that are represented as placeholders.
    if parameters["constant_filter"]:
      input_tensor2 = create_tensor_data(np.float32, parameters["shape2"])
      input_tensors = [input_tensor1]
    else:
      input_tensor2 = tf.placeholder(
          dtype=tf.float32, name="input2", shape=parameters["shape2"])
      input_tensors = [input_tensor1, input_tensor2]

    out = tf.matmul(input_tensor1, input_tensor2,
                    transpose_a=parameters["transpose_a"],
                    transpose_b=parameters["transpose_b"])
    return input_tensors, [out]

  def build_inputs(parameters, sess, inputs, outputs):
    # Build list of input values either containing 1 tensor (input_values1) or 2
    # tensors (input_values1, input_values2) based on whether the second input
    # is a constant or variable input.
    values = [create_tensor_data(np.float32, shape=parameters["shape1"])]
    if not parameters["constant_filter"]:
      values.append(create_tensor_data(np.float32, parameters["shape2"]))
    return values, sess.run(outputs, feed_dict=dict(zip(inputs, values)))

  make_zip_of_tests(zip_path, test_parameters, build_graph, build_inputs)


def make_l2norm_tests(zip_path):
  """Make a set of tests to do l2norm."""

  # Chose a set of parameters
  test_parameters = [{
      "input_shape": [[5, 7], [1, 1, 1, 1], [1, 3, 4, 3], [3, 15, 14, 3],
                      [3, 1, 2, 4, 6], [2, 2, 3, 4, 5, 6]],
      "dim": [0, 1, 2, 3, [2, 3], -2],
      "epsilon": [None, 1e-12, 1e-3],
  }]

  def build_graph(parameters):
    input_tensor = tf.placeholder(
        dtype=tf.float32, name="input", shape=parameters["input_shape"])
    if parameters["epsilon"]:
      out = tf.nn.l2_normalize(
          input_tensor, parameters["dim"], epsilon=parameters["epsilon"])
    else:
      out = tf.nn.l2_normalize(input_tensor, parameters["dim"])
    return [input_tensor], [out]

  def build_inputs(parameters, sess, inputs, outputs):
    input_values = create_tensor_data(
        np.float32, parameters["input_shape"], min_value=-4, max_value=10)
    return [input_values], sess.run(
        outputs, feed_dict=dict(zip(inputs, [input_values])))

  make_zip_of_tests(zip_path, test_parameters, build_graph, build_inputs)


def make_local_response_norm_tests(zip_path):
  """Make a set of tests to do local_response_norm."""

  # Chose a set of parameters
  test_parameters = [{
      "input_shape": [[1, 1, 1, 1], [1, 3, 4, 3], [3, 15, 14, 3]],
      "depth_radius": [None, 0, 1, 3, 4, 5],
      "bias": [None, 0.1, 0.3, -0.1],
      "alpha": [None, 1, 2, -3],
      "beta": [None, 0.5, 0.25, 2],
  }]

  def build_graph(parameters):
    input_tensor = tf.placeholder(
        dtype=tf.float32, name="input", shape=parameters["input_shape"])
    out = tf.nn.local_response_normalization(
        input_tensor, depth_radius=parameters["depth_radius"],
        bias=parameters["bias"], alpha=parameters["alpha"],
        beta=parameters["beta"])
    return [input_tensor], [out]

  def build_inputs(parameters, sess, inputs, outputs):
    input_values = create_tensor_data(
        np.float32, parameters["input_shape"], min_value=-4, max_value=10)
    return [input_values], sess.run(
        outputs, feed_dict=dict(zip(inputs, [input_values])))

  make_zip_of_tests(zip_path, test_parameters, build_graph, build_inputs)


def make_pad_tests(zip_path):
  """Make a set of tests to do pad."""

  # TODO(nupurgarg): Add test for tf.uint8.
  test_parameters = [
      {
          "dtype": [tf.int32, tf.int64, tf.float32],
          "input_shape": [[1, 1, 2, 1], [2, 1, 1, 1]],
          "paddings": [[[0, 0], [0, 1], [2, 3], [0, 0]], [[0, 1], [0, 0],
                                                          [0, 0], [2, 3]]],
          "constant_paddings": [True, False],
      },
      # Non-4D use case.
      {
          "dtype": [tf.int32, tf.int64, tf.float32],
          "input_shape": [[1, 2], [0, 1, 2]],
          "paddings": [[[0, 1], [2, 3]]],
          "constant_paddings": [True, False],
      },
  ]

  def build_graph(parameters):
    """Build a pad graph given `parameters`."""
    input_tensor = tf.placeholder(
        dtype=parameters["dtype"],
        name="input",
        shape=parameters["input_shape"])

    # Get paddings as either a placeholder or constants.
    if parameters["constant_paddings"]:
      paddings = parameters["paddings"]
      input_tensors = [input_tensor]
    else:
      shape = [len(parameters["paddings"]), 2]
      paddings = tf.placeholder(dtype=tf.int32, name="padding", shape=shape)
      input_tensors = [input_tensor, paddings]

    out = tf.pad(input_tensor, paddings=paddings)
    return input_tensors, [out]

  def build_inputs(parameters, sess, inputs, outputs):
    values = [
        create_tensor_data(parameters["dtype"], parameters["input_shape"])
    ]
    if not parameters["constant_paddings"]:
      values.append(np.array(parameters["paddings"]))
    return values, sess.run(outputs, feed_dict=dict(zip(inputs, values)))

  make_zip_of_tests(zip_path, test_parameters, build_graph, build_inputs)


def make_padv2_tests(zip_path):
  """Make a set of tests to do padv2."""

  # TODO(nupurgarg): Add test for tf.uint8.
  test_parameters = [
      {
          "dtype": [tf.int32, tf.int64, tf.float32],
          "input_shape": [[1, 1, 2, 1], [2, 1, 1, 1]],
          "paddings": [[[0, 0], [0, 1], [2, 3], [0, 0]], [[0, 1], [0, 0],
                                                          [0, 0], [2, 3]]],
          "constant_paddings": [True, False],
          "constant_values": [0, 2],
      },
      # Non-4D use case.
      {
          "dtype": [tf.int32, tf.int64, tf.float32],
          "input_shape": [[1, 2], [0, 1, 2]],
          "paddings": [[[0, 1], [2, 3]]],
          "constant_paddings": [True, False],
          "constant_values": [0, 2],
      },
  ]

  def build_graph(parameters):
    """Build a pad graph given `parameters`."""
    input_tensor = tf.placeholder(
        dtype=parameters["dtype"],
        name="input",
        shape=parameters["input_shape"])

    # Get paddings as either a placeholder or constants.
    if parameters["constant_paddings"]:
      paddings = parameters["paddings"]
      input_tensors = [input_tensor]
    else:
      shape = [len(parameters["paddings"]), 2]
      paddings = tf.placeholder(dtype=tf.int32, name="padding", shape=shape)
      input_tensors = [input_tensor, paddings]

    out = tf.pad(input_tensor, paddings=paddings,
                 constant_values=parameters["constant_values"])
    return input_tensors, [out]

  def build_inputs(parameters, sess, inputs, outputs):
    values = [
        create_tensor_data(parameters["dtype"], parameters["input_shape"])
    ]
    if not parameters["constant_paddings"]:
      values.append(np.array(parameters["paddings"]))
    return values, sess.run(outputs, feed_dict=dict(zip(inputs, values)))

  make_zip_of_tests(zip_path, test_parameters, build_graph, build_inputs)


def make_reshape_tests(zip_path):
  """Make a set of tests to do reshape."""

  # All shapes below are suitable for tensors with 420 elements.
  test_parameters = [{
      "dtype": [tf.float32, tf.int32],
      "input_shape": [[3, 4, 5, 7], [4, 105], [21, 5, 2, 2], [420]],
      "output_shape": [[15, 28], [420], [1, -1, 5, 7], [-1]],
  }]

  def build_graph(parameters):
    input_tensor = tf.placeholder(dtype=parameters["dtype"], name="input",
                                  shape=parameters["input_shape"])
    out = tf.reshape(input_tensor, shape=parameters["output_shape"])
    return [input_tensor], [out]

  def build_inputs(parameters, sess, inputs, outputs):
    input_values = create_tensor_data(parameters["dtype"],
                                      parameters["input_shape"])
    return [input_values], sess.run(
        outputs, feed_dict=dict(zip(inputs, [input_values])))

  make_zip_of_tests(zip_path, test_parameters, build_graph, build_inputs)


def make_resize_bilinear_tests(zip_path):
  """Make a set of tests to do resize_bilinear."""

  test_parameters = [{
      "dtype": [tf.float32, tf.int32],
      "input_shape": [[1, 3, 4, 3], [1, 10, 2, 1]],
      "size": [[1, 1], [4, 3], [2, 2], [5, 6]],
      "align_corners": [None, True, False],
  }]

  def build_graph(parameters):
    input_tensor = tf.placeholder(dtype=parameters["dtype"], name="input",
                                  shape=parameters["input_shape"])
    out = tf.image.resize_bilinear(input_tensor, size=parameters["size"],
                                   align_corners=parameters["align_corners"])
    return [input_tensor], [out]

  def build_inputs(parameters, sess, inputs, outputs):
    input_values = create_tensor_data(parameters["dtype"],
                                      parameters["input_shape"])
    return [input_values], sess.run(
        outputs, feed_dict=dict(zip(inputs, [input_values])))

  make_zip_of_tests(zip_path, test_parameters, build_graph, build_inputs)


def make_sigmoid_tests(zip_path):
  """Make a set of tests to do sigmoid."""

  test_parameters = [{
      "dtype": [tf.float32],
      "input_shape": [[1, 3, 4, 3], [4], [], [1, 2, 3, 4, 5, 6]],
  }]

  def build_graph(parameters):
    input_tensor = tf.placeholder(dtype=parameters["dtype"], name="input",
                                  shape=parameters["input_shape"])
    out = tf.sigmoid(input_tensor)
    return [input_tensor], [out]

  def build_inputs(parameters, sess, inputs, outputs):
    input_values = create_tensor_data(parameters["dtype"],
                                      parameters["input_shape"])
    return [input_values], sess.run(
        outputs, feed_dict=dict(zip(inputs, [input_values])))

  make_zip_of_tests(zip_path, test_parameters, build_graph, build_inputs)


def make_softmax_tests(zip_path):
  """Make a set of tests to do softmax."""

  test_parameters = [{
      "dtype": [tf.float32],
      "input_shape": [[1, 3, 4, 3], [2, 3]],
      "dim": [-1, 0],
  }, {
      "dtype": [tf.float32],
      "input_shape": [[4, 7]],
      "dim": [-1, 1],
  }]

  def build_graph(parameters):
    input_tensor = tf.placeholder(dtype=parameters["dtype"], name="input",
                                  shape=parameters["input_shape"])
    out = tf.nn.softmax(input_tensor, dim=parameters["dim"])
    return [input_tensor], [out]

  def build_inputs(parameters, sess, inputs, outputs):
    input_values = create_tensor_data(parameters["dtype"],
                                      parameters["input_shape"])
    return [input_values], sess.run(
        outputs, feed_dict=dict(zip(inputs, [input_values])))

  make_zip_of_tests(zip_path, test_parameters, build_graph, build_inputs)


def make_space_to_depth_tests(zip_path):
  """Make a set of tests to do space_to_depth."""

  test_parameters = [{
      "dtype": [tf.float32, tf.float16, tf.int32, tf.uint8, tf.int64],
      "input_shape": [[2, 12, 24, 1]],
      "block_size": [2, 3, 4],
  }]

  def build_graph(parameters):
    input_tensor = tf.placeholder(dtype=parameters["dtype"], name="input",
                                  shape=parameters["input_shape"])
    out = tf.space_to_depth(input_tensor, block_size=parameters["block_size"])
    return [input_tensor], [out]

  def build_inputs(parameters, sess, inputs, outputs):
    input_values = create_tensor_data(parameters["dtype"],
                                      parameters["input_shape"])
    return [input_values], sess.run(
        outputs, feed_dict=dict(zip(inputs, [input_values])))

  make_zip_of_tests(zip_path, test_parameters, build_graph, build_inputs)


def make_space_to_batch_nd_tests(zip_path):
  """Make a set of tests to do space_to_batch_nd."""

  # TODO(nupurgarg): Add test for uint8.
  test_parameters = [
      {
          "dtype": [tf.int32, tf.int64, tf.float32],
          "input_shape": [[1, 2, 2, 3], [2, 2, 4, 1]],
          "block_shape": [[1, 3], [2, 2]],
          "paddings": [[[0, 0], [0, 0]], [[0, 0], [2, 0]], [[1, 1], [1, 1]]],
          "constant_block_shape": [True, False],
          "constant_paddings": [True, False],
      },
      {
          "dtype": [tf.float32],
          "input_shape": [[2, 3, 7, 3]],
          "block_shape": [[1, 3], [2, 2]],
          "paddings": [[[0, 0], [2, 0]], [[1, 0], [1, 0]]],
          "constant_block_shape": [True, False],
          "constant_paddings": [True, False],
      },
      # Non-4D use case: 1 bath dimension, 3 spatial dimensions, 2 others.
      {
          "dtype": [tf.float32],
          "input_shape": [[1, 4, 4, 4, 1, 1]],
          "block_shape": [[2, 2, 2]],
          "paddings": [[[0, 0], [0, 0], [0, 0]]],
          "constant_block_shape": [True, False],
          "constant_paddings": [True, False],
      },
  ]

  def build_graph(parameters):
    """Build a space_to_batch graph given `parameters`."""
    input_tensor = tf.placeholder(
        dtype=parameters["dtype"],
        name="input",
        shape=parameters["input_shape"])
    input_tensors = [input_tensor]

    # Get block_shape either as a const or as a placeholder (tensor).
    if parameters["constant_block_shape"]:
      block_shape = parameters["block_shape"]
    else:
      shape = [len(parameters["block_shape"])]
      block_shape = tf.placeholder(dtype=tf.int32, name="shape", shape=shape)
      input_tensors.append(block_shape)

    # Get paddings either as a const or as a placeholder (tensor).
    if parameters["constant_paddings"]:
      paddings = parameters["paddings"]
    else:
      shape = [len(parameters["paddings"]), 2]
      paddings = tf.placeholder(dtype=tf.int32, name="paddings", shape=shape)
      input_tensors.append(paddings)

    out = tf.space_to_batch_nd(input_tensor, block_shape, paddings)
    return input_tensors, [out]

  def build_inputs(parameters, sess, inputs, outputs):
    values = [
        create_tensor_data(parameters["dtype"], parameters["input_shape"])
    ]
    if not parameters["constant_block_shape"]:
      values.append(np.array(parameters["block_shape"]))
    if not parameters["constant_paddings"]:
      values.append(np.array(parameters["paddings"]))
    return values, sess.run(outputs, feed_dict=dict(zip(inputs, values)))

  make_zip_of_tests(zip_path, test_parameters, build_graph, build_inputs)


def make_batch_to_space_nd_tests(zip_path):
  """Make a set of tests to do batch_to_space_nd."""

  test_parameters = [
      {
          "dtype": [tf.float32, tf.int64, tf.int32],
          "input_shape": [[12, 3, 3, 1]],
          "block_shape": [[1, 4], [2, 2], [3, 4]],
          "crops": [[[0, 0], [0, 0]], [[1, 1], [1, 1]]],
          "constant_block_shape": [True, False],
          "constant_crops": [True, False],
      },
      # Non-4D use case: 1 bath dimension, 3 spatial dimensions, 2 others.
      {
          "dtype": [tf.float32],
          "input_shape": [[8, 2, 2, 2, 1, 1]],
          "block_shape": [[2, 2, 2]],
          "crops": [[[0, 0], [0, 0], [0, 0]]],
          "constant_block_shape": [True, False],
          "constant_crops": [True, False],
      },
  ]

  def build_graph(parameters):
    """Build a batch_to_space graph given `parameters`."""
    input_tensor = tf.placeholder(
        dtype=parameters["dtype"],
        name="input",
        shape=parameters["input_shape"])
    input_tensors = [input_tensor]

    # Get block_shape either as a const or as a placeholder (tensor).
    if parameters["constant_block_shape"]:
      block_shape = parameters["block_shape"]
    else:
      shape = [len(parameters["block_shape"])]
      block_shape = tf.placeholder(dtype=tf.int32, name="shape", shape=shape)
      input_tensors.append(block_shape)

    # Get crops either as a const or as a placeholder (tensor).
    if parameters["constant_crops"]:
      crops = parameters["crops"]
    else:
      shape = [len(parameters["crops"]), 2]
      crops = tf.placeholder(dtype=tf.int32, name="crops", shape=shape)
      input_tensors.append(crops)

    out = tf.batch_to_space_nd(input_tensor, block_shape, crops)
    return input_tensors, [out]

  def build_inputs(parameters, sess, inputs, outputs):
    values = [
        create_tensor_data(parameters["dtype"], parameters["input_shape"])
    ]
    if not parameters["constant_block_shape"]:
      values.append(np.array(parameters["block_shape"]))
    if not parameters["constant_crops"]:
      values.append(np.array(parameters["crops"]))
    return values, sess.run(outputs, feed_dict=dict(zip(inputs, values)))

  make_zip_of_tests(zip_path, test_parameters, build_graph, build_inputs)


def make_transpose_tests(zip_path):
  """Make a set of tests to do transpose."""

  # TODO(nupurgarg): Add test for uint8.
  test_parameters = [{
      "dtype": [tf.int32, tf.int64, tf.float32],
      "input_shape": [[2, 2, 3]],
      "perm": [[0, 1, 2], [0, 2, 1]],
      "constant_perm": [True, False],
  }, {
      "dtype": [tf.float32],
      "input_shape": [[1, 2, 3, 4]],
      "perm": [[0, 1, 2, 3], [3, 0, 1, 2]],
      "constant_perm": [True, False],
  }, {
      "dtype": [tf.float32],
      "input_shape": [[1, 2, 3, 4, 5]],
      "perm": [[4, 3, 2, 1, 0]],
      "constant_perm": [True, False],
  }]

  def build_graph(parameters):
    """Build a transpose graph given `parameters`."""
    input_tensor = tf.placeholder(
        dtype=parameters["dtype"],
        name="input",
        shape=parameters["input_shape"])

    if parameters["constant_perm"]:
      perm = parameters["perm"]
      input_tensors = [input_tensor]
    else:
      shape = [len(parameters["perm"]), 2]
      perm = tf.placeholder(dtype=tf.int32, name="perm", shape=shape)
      input_tensors = [input_tensor, perm]

    out = tf.transpose(input_tensor, perm=perm)
    return input_tensors, [out]

  def build_inputs(parameters, sess, inputs, outputs):
    values = [
        create_tensor_data(parameters["dtype"], parameters["input_shape"])
    ]
    if not parameters["constant_perm"]:
      values.append(np.array(parameters["perm"]))
    return values, sess.run(outputs, feed_dict=dict(zip(inputs, values)))

  make_zip_of_tests(zip_path, test_parameters, build_graph, build_inputs)


def make_squeeze_tests(zip_path):
  """Make a set of tests to do squeeze."""

  test_parameters = [{
      "dtype": [tf.int32, tf.float32, tf.int64],
      "input_shape": [[1, 2, 1, 3, 1, 4, 1, 1]],
      "axis": [
          None, [], [0, 2], [4, 7], [-1, 0, 2, 0, 7, -6], [1], [2, 3, 2],
          [-1, -2, -4, -6, -8], [0, 2, 4, 6, 7], [7, 6, 4, 2, 0], [6, 6],
          [0, 1, 2, 3, 4, 5, 6, 7], [-2, -3, 1, 0, 7, -5]
      ],
  }, {
      "dtype": [tf.int32, tf.float32, tf.int64],
      "input_shape": [[1]],
      "axis": [None, [], [0], [-1]],
  }, {
      "dtype": [tf.int32, tf.float32, tf.int64],
      "input_shape": [[1, 1, 1, 1, 1]],
      "axis": [None, [], [0], [3, 0], [-2, 0, 3, 2]],
  }]

  def build_graph(parameters):
    input_tensor = tf.placeholder(
        dtype=parameters["dtype"],
        name="input",
        shape=parameters["input_shape"])
    out = tf.squeeze(input_tensor, axis=parameters["axis"])
    return [input_tensor], [out]

  def build_inputs(parameters, sess, inputs, outputs):
    input_values = create_tensor_data(parameters["dtype"],
                                      parameters["input_shape"])
    return [input_values], sess.run(
        outputs, feed_dict=dict(zip(inputs, [input_values])))

  make_zip_of_tests(zip_path, test_parameters, build_graph, build_inputs)


def make_strided_slice_tests(zip_path):
  """Make a set of tests to do strided_slice."""

  # TODO(soroosh): add test/support for uint8.
  test_parameters = [
      # 4-D
      {
          "dtype": [tf.float32, tf.int32, tf.int64],
          "index_type": [tf.int32],
          "input_shape": [[12, 2, 2, 5]],
          "begin": [[0, 0, 0, 0], [1, 0, 1, 0]],
          "end": [[8, 2, 2, 3], [12, 2, 2, 5]],
          "strides": [None, [2, 1, 3, 1]],
          "begin_mask": [None, 1, 8],
          "end_mask": [None, 1, 8],
          "shrink_axis_mask": [None, 1, 8, 11, 15, -1],
          "constant_indices": [False, True],
      },
<<<<<<< HEAD
      # TODO(b/73170889) Restore test parameters removed in cl/191608113.
=======
      # Begin, end, strides dim are different from input shape
      {
          "dtype": [tf.float32],
          "index_type": [tf.int32],
          "input_shape": [[12, 2, 2, 5]],
          "begin": [[0]],
          "end": [[1]],
          "strides": [None, [1]],
          "begin_mask": [0],
          "end_mask": [0],
          "shrink_axis_mask": [1],
          "constant_indices": [True],
      },
>>>>>>> a7a3bb3d
      # 2-D
      {
          "dtype": [tf.float32, tf.int32, tf.int64],
          "index_type": [tf.int32],
          "input_shape": [[2, 3]],
          "begin": [[0, 0], [1, 0]],
          "end": [[2, 3], [2, 2]],
          "strides": [None, [2, 2]],
          "begin_mask": [None, 1, 2],
          "end_mask": [None, 1, 2],
          "shrink_axis_mask": [None, 1, 2, 3, -1],
          "constant_indices": [False, True],
      },
      # 1-D Exhaustive
      {
          "dtype": [tf.float32],
          "index_type": [tf.int32],
          "input_shape": [[4]],
          "begin": [[-100], [-3], [-2], [-1], [0], [1], [2], [3], [100]],
          "end": [[-100], [-3], [-2], [-1], [0], [1], [2], [3], [100]],
          "strides": [-2, -1, 1, 2],
          "begin_mask": [0, 1],
          "end_mask": [0, 1],
          "shrink_axis_mask": [0],
          "constant_indices": [False],
      },
      # Negative strides
      {
          "dtype": [tf.float32],
          "index_type": [tf.int32],
          "input_shape": [[2, 3]],
          "begin": [[0, -1]],
          "end": [[2, -3]],
          "strides": [[1, -1]],
          "begin_mask": [None, 1, 2],
          "end_mask": [None, 1, 2],
          "shrink_axis_mask": [None, 1, 2, 3, -1],
          "constant_indices": [False],
      },
  ]

  def build_graph(parameters):
    """Build graph for stride_slice test."""
    input_tensor = tf.placeholder(
        dtype=parameters["dtype"],
        name="input",
        shape=parameters["input_shape"])
    if parameters["constant_indices"]:
      begin = parameters["begin"]
      end = parameters["end"]
      strides = parameters["strides"]
      tensors = [input_tensor]
    else:
      begin = tf.placeholder(
          dtype=parameters["index_type"],
          name="begin",
          shape=[len(parameters["input_shape"])])
      end = tf.placeholder(
          dtype=parameters["index_type"],
          name="end",
          shape=[len(parameters["input_shape"])])
      strides = (
          tf.placeholder(
              dtype=parameters["index_type"],
              name="strides",
              shape=[len(parameters["input_shape"])])
          if parameters["strides"] is not None else None)
      tensors = [input_tensor, begin, end]
      if strides is not None:
        tensors.append(strides)
    out = tf.strided_slice(
        input_tensor,
        begin,
        end,
        strides,
        begin_mask=parameters["begin_mask"],
        end_mask=parameters["end_mask"])
    return tensors, [out]

  def build_inputs(parameters, sess, inputs, outputs):
    """Build inputs for stride_slice test."""
    input_values = create_tensor_data(parameters["dtype"],
                                      parameters["input_shape"])
    index_type = _TF_TYPE_INFO[parameters["index_type"]][0]
    values = [input_values]
    if not parameters["constant_indices"]:
      begin_values = np.array(parameters["begin"]).astype(index_type)
      end_values = np.array(parameters["end"]).astype(index_type)
      stride_values = (
          np.array(parameters["strides"]).astype(index_type)
          if parameters["strides"] is not None else None)
      values.append(begin_values)
      values.append(end_values)
      if stride_values is not None:
        values.append(stride_values)

    return values, sess.run(outputs, feed_dict=dict(zip(inputs, values)))

  make_zip_of_tests(zip_path, test_parameters, build_graph, build_inputs)


def make_lstm_tests(zip_path):
  """Make a set of tests to do basic Lstm cell."""

  test_parameters = [
      {
          "dtype": [tf.float32],
          "num_batchs": [1],
          "time_step_size": [1],
          "input_vec_size": [3],
          "num_cells": [4],
      },
  ]

  def build_graph(parameters):
    """Build a simple graph with BasicLSTMCell."""

    num_batchs = parameters["num_batchs"]
    time_step_size = parameters["time_step_size"]
    input_vec_size = parameters["input_vec_size"]
    num_cells = parameters["num_cells"]
    inputs_after_split = []
    for i in xrange(time_step_size):
      one_timestamp_input = tf.placeholder(
          dtype=parameters["dtype"],
          name="split_{}".format(i),
          shape=[num_batchs, input_vec_size])
      inputs_after_split.append(one_timestamp_input)
    # Currently lstm identifier has a few limitations: only supports
    # forget_bias == 0, inner state activiation == tanh.
    # TODO(zhixianyan): Add another test with forget_bias == 1.
    # TODO(zhixianyan): Add another test with relu as activation.
    lstm_cell = tf.contrib.rnn.BasicLSTMCell(
        num_cells, forget_bias=0.0, state_is_tuple=True)
    cell_outputs, _ = rnn.static_rnn(
        lstm_cell, inputs_after_split, dtype=tf.float32)
    out = cell_outputs[-1]
    return inputs_after_split, [out]

  def build_inputs(parameters, sess, inputs, outputs):
    """Feed inputs, assign variables, and freeze graph."""

    with tf.variable_scope("", reuse=True):
      kernel = tf.get_variable("rnn/basic_lstm_cell/kernel")
      bias = tf.get_variable("rnn/basic_lstm_cell/bias")
      kernel_values = create_tensor_data(
          parameters["dtype"], [kernel.shape[0], kernel.shape[1]], -1, 1)
      bias_values = create_tensor_data(parameters["dtype"], [bias.shape[0]], 0,
                                       1)
      sess.run(tf.group(kernel.assign(kernel_values), bias.assign(bias_values)))

    num_batchs = parameters["num_batchs"]
    time_step_size = parameters["time_step_size"]
    input_vec_size = parameters["input_vec_size"]
    input_values = []
    for _ in xrange(time_step_size):
      tensor_data = create_tensor_data(parameters["dtype"],
                                       [num_batchs, input_vec_size], 0, 1)
      input_values.append(tensor_data)
    out = sess.run(outputs, feed_dict=dict(zip(inputs, input_values)))
    return input_values, out

  # TODO(zhixianyan): Automatically generate rnn_states for lstm cell.
  extra_toco_options = ExtraTocoOptions()
  extra_toco_options.rnn_states = (
      "{state_array:rnn/BasicLSTMCellZeroState/zeros,"
      "back_edge_source_array:rnn/basic_lstm_cell/Add_1,size:4},"
      "{state_array:rnn/BasicLSTMCellZeroState/zeros_1,"
      "back_edge_source_array:rnn/basic_lstm_cell/Mul_2,size:4}")

  make_zip_of_tests(
      zip_path,
      test_parameters,
      build_graph,
      build_inputs,
      extra_toco_options,
      use_frozen_graph=True)


def make_l2_pool(input_tensor, ksize, strides, padding, data_format):
  """Given an input perform a sequence of TensorFlow ops to produce l2pool."""
  return tf.sqrt(tf.nn.avg_pool(
      tf.square(input_tensor), ksize=ksize, strides=strides,
      padding=padding, data_format=data_format))


def make_topk_tests(zip_path):
  """Make a set of tests to do topk."""

  test_parameters = [{
      "input_dtype": [tf.float32, tf.int32],
      "input_shape": [[10], [5, 20]],
  }]

  def build_graph(parameters):
    """Build the topk op testing graph."""
    input_value = tf.placeholder(
        dtype=parameters["input_dtype"],
        name="input",
        shape=parameters["input_shape"])
    k = tf.constant(3, name="k")
    out = tf.nn.top_k(input_value, k)
    return [input_value], [out[1]]

  def build_inputs(parameters, sess, inputs, outputs):
    input_value = create_tensor_data(parameters["input_dtype"],
                                     parameters["input_shape"])
    return [input_value], sess.run(
        outputs, feed_dict=dict(zip(inputs, [input_value])))

  make_zip_of_tests(zip_path, test_parameters, build_graph, build_inputs)


def make_arg_max_tests(zip_path):
  """Make a set of tests to do arg_max."""

  test_parameters = [{
      "input_dtype": [tf.float32, tf.int32],
      "input_shape": [[1, 1, 1, 3], [2, 3, 4, 5], [2, 3, 3], [5, 5], [10]],
      "axis": [0, 1, 2, 3],
      "output_type": [tf.int32, tf.int64],
  }]

  def build_graph(parameters):
    """Build the topk op testing graph."""
    input_value = tf.placeholder(
        dtype=parameters["input_dtype"],
        name="input",
        shape=parameters["input_shape"])
    axis = tf.constant(parameters["axis"], name="axis")
    out = tf.arg_max(input_value, axis, output_type=parameters["output_type"])
    return [input_value], [out]

  def build_inputs(parameters, sess, inputs, outputs):
    input_value = create_tensor_data(parameters["input_dtype"],
                                     parameters["input_shape"])
    return [input_value], sess.run(
        outputs, feed_dict=dict(zip(inputs, [input_value])))

  make_zip_of_tests(zip_path, test_parameters, build_graph, build_inputs)


def make_greater_tests(zip_path):
  """Make a set of tests to do greater."""

  test_parameters = [{
      "input_dtype": [tf.float32, tf.int32, tf.int64],
      "input_shape_pair": [([1, 1, 1, 3], [1, 1, 1, 3]),
                           ([2, 3, 4, 5], [2, 3, 4, 5]), ([2, 3, 3], [2, 3]),
                           ([5, 5], [1]), ([10], [2, 4, 10])],
  }]

  def build_graph(parameters):
    """Build the greater op testing graph."""
    input_value1 = tf.placeholder(
        dtype=parameters["input_dtype"],
        name="input1",
        shape=parameters["input_shape_pair"][0])
    input_value2 = tf.placeholder(
        dtype=parameters["input_dtype"],
        name="input2",
        shape=parameters["input_shape_pair"][1])
    out = tf.greater(input_value1, input_value2)
    return [input_value1, input_value2], [out]

  def build_inputs(parameters, sess, inputs, outputs):
    input_value1 = create_tensor_data(parameters["input_dtype"],
                                      parameters["input_shape_pair"][0])
    input_value2 = create_tensor_data(parameters["input_dtype"],
                                      parameters["input_shape_pair"][1])
    return [input_value1, input_value2], sess.run(
        outputs, feed_dict=dict(zip(inputs, [input_value1, input_value2])))

  make_zip_of_tests(zip_path, test_parameters, build_graph, build_inputs)


def make_greater_equal_tests(zip_path):
  """Make a set of tests to do greater_equal."""

  test_parameters = [{
      "input_dtype": [tf.float32, tf.int32, tf.int64],
      "input_shape_pair": [([1, 1, 1, 3], [1, 1, 1, 3]),
                           ([2, 3, 4, 5], [2, 3, 4, 5]), ([2, 3, 3], [2, 3]),
                           ([5, 5], [1]), ([10], [2, 4, 10])],
  }]

  def build_graph(parameters):
    """Build the greater_equal op testing graph."""
    input_value1 = tf.placeholder(
        dtype=parameters["input_dtype"],
        name="input1",
        shape=parameters["input_shape_pair"][0])
    input_value2 = tf.placeholder(
        dtype=parameters["input_dtype"],
        name="input2",
        shape=parameters["input_shape_pair"][1])
    out = tf.greater_equal(input_value1, input_value2)
    return [input_value1, input_value2], [out]

  def build_inputs(parameters, sess, inputs, outputs):
    input_value1 = create_tensor_data(parameters["input_dtype"],
                                      parameters["input_shape_pair"][0])
    input_value2 = create_tensor_data(parameters["input_dtype"],
                                      parameters["input_shape_pair"][1])
    return [input_value1, input_value2], sess.run(
        outputs, feed_dict=dict(zip(inputs, [input_value1, input_value2])))

  make_zip_of_tests(zip_path, test_parameters, build_graph, build_inputs)


def make_less_tests(zip_path):
  """Make a set of tests to do less."""

  test_parameters = [{
      "input_dtype": [tf.float32, tf.int32, tf.int64],
      "input_shape_pair": [([1, 1, 1, 3], [1, 1, 1, 3]),
                           ([2, 3, 4, 5], [2, 3, 4, 5]), ([2, 3, 3], [2, 3]),
                           ([5, 5], [1]), ([10], [2, 4, 10])],
  }]

  def build_graph(parameters):
    """Build the less op testing graph."""
    input_value1 = tf.placeholder(
        dtype=parameters["input_dtype"],
        name="input1",
        shape=parameters["input_shape_pair"][0])
    input_value2 = tf.placeholder(
        dtype=parameters["input_dtype"],
        name="input2",
        shape=parameters["input_shape_pair"][1])
    out = tf.less(input_value1, input_value2)
    return [input_value1, input_value2], [out]

  def build_inputs(parameters, sess, inputs, outputs):
    input_value1 = create_tensor_data(parameters["input_dtype"],
                                      parameters["input_shape_pair"][0])
    input_value2 = create_tensor_data(parameters["input_dtype"],
                                      parameters["input_shape_pair"][1])
    return [input_value1, input_value2], sess.run(
        outputs, feed_dict=dict(zip(inputs, [input_value1, input_value2])))

  make_zip_of_tests(zip_path, test_parameters, build_graph, build_inputs)


def make_less_equal_tests(zip_path):
  """Make a set of tests to do less_equal."""

  test_parameters = [{
      "input_dtype": [tf.float32, tf.int32, tf.int64],
      "input_shape_pair": [([1, 1, 1, 3], [1, 1, 1, 3]),
                           ([2, 3, 4, 5], [2, 3, 4, 5]), ([2, 3, 3], [2, 3]),
                           ([5, 5], [1]), ([10], [2, 4, 10])],
  }]

  def build_graph(parameters):
    """Build the less_equal op testing graph."""
    input_value1 = tf.placeholder(
        dtype=parameters["input_dtype"],
        name="input1",
        shape=parameters["input_shape_pair"][0])
    input_value2 = tf.placeholder(
        dtype=parameters["input_dtype"],
        name="input2",
        shape=parameters["input_shape_pair"][1])
    out = tf.less_equal(input_value1, input_value2)
    return [input_value1, input_value2], [out]

  def build_inputs(parameters, sess, inputs, outputs):
    input_value1 = create_tensor_data(parameters["input_dtype"],
                                      parameters["input_shape_pair"][0])
    input_value2 = create_tensor_data(parameters["input_dtype"],
                                      parameters["input_shape_pair"][1])
    return [input_value1, input_value2], sess.run(
        outputs, feed_dict=dict(zip(inputs, [input_value1, input_value2])))

  make_zip_of_tests(zip_path, test_parameters, build_graph, build_inputs)


def make_floor_tests(zip_path):
  """Make a set of tests to do floor."""

  test_parameters = [{
      "input_dtype": [tf.float32],
      "input_shape": [[1], [1, 2], [5, 6, 7, 8], [3, 4, 5, 6]],
  }]

  def build_graph(parameters):
    """Build the floor op testing graph."""
    input_value = tf.placeholder(
        dtype=parameters["input_dtype"],
        name="input1",
        shape=parameters["input_shape"])
    out = tf.floor(input_value)
    return [input_value], [out]

  def build_inputs(parameters, sess, inputs, outputs):
    input_value = create_tensor_data(parameters["input_dtype"],
                                     parameters["input_shape"])
    return [input_value], sess.run(
        outputs, feed_dict={inputs[0]: input_value})

  make_zip_of_tests(zip_path, test_parameters, build_graph, build_inputs)


def make_neg_tests(zip_path):
  """Make a set of tests to do neg."""

  test_parameters = [{
      "input_dtype": [tf.float32, tf.int32],
      "input_shape": [[1, 3, 4, 3], [5]],
  }]

  def build_graph(parameters):
    """Build the neg op testing graph."""
    input_tensor = tf.placeholder(
        dtype=parameters["input_dtype"],
        name="input",
        shape=parameters["input_shape"])
    out = tf.negative(input_tensor)
    return [input_tensor], [out]

  def build_inputs(parameters, sess, inputs, outputs):
    values = create_tensor_data(parameters["input_dtype"],
                                parameters["input_shape"])
    return [values], sess.run(outputs, feed_dict=dict(zip(inputs, [values])))

  make_zip_of_tests(zip_path, test_parameters, build_graph, build_inputs)


def make_sin_tests(zip_path):
  """Make a set of tests to do sin."""

  test_parameters = [{
      "input_dtype": [tf.float32],
      "input_shape": [[1], [1, 2], [5, 6, 7, 8], [3, 4, 5, 6]],
  }]

  def build_graph(parameters):
    """Build the sin op testing graph."""
    input_value = tf.placeholder(
        dtype=parameters["input_dtype"],
        name="input1",
        shape=parameters["input_shape"])
    out = tf.sin(input_value)
    return [input_value], [out]

  def build_inputs(parameters, sess, inputs, outputs):
    input_value = create_tensor_data(parameters["input_dtype"],
                                     parameters["input_shape"])
    return [input_value], sess.run(
        outputs, feed_dict={inputs[0]: input_value})

  make_zip_of_tests(zip_path, test_parameters, build_graph, build_inputs)


def make_where_tests(zip_path):
  """Make a set of tests to do where."""

  test_parameters = [{
      "input_dtype": [tf.float32, tf.int32],
      "input_shape_set": [([1, 2, 3, 4], [1, 2, 3, 4]),],
  }]

  def build_graph(parameters):
    """Build the where op testing graph."""
    input_value1 = tf.placeholder(
        dtype=parameters["input_dtype"],
        name="input2",
        shape=parameters["input_shape_set"][0])
    input_value2 = tf.placeholder(
        dtype=parameters["input_dtype"],
        name="input3",
        shape=parameters["input_shape_set"][1])
    less = tf.less(input_value1, input_value2)
    out = tf.where(less, input_value1, input_value2)
    return [input_value1, input_value2], [out]

  def build_inputs(parameters, sess, inputs, outputs):
    input_value1 = create_tensor_data(parameters["input_dtype"],
                                      parameters["input_shape_set"][0])
    input_value2 = create_tensor_data(parameters["input_dtype"],
                                      parameters["input_shape_set"][1])
    return [input_value1, input_value2], sess.run(
        outputs, feed_dict=dict(zip(inputs, [input_value1, input_value2])))

  make_zip_of_tests(zip_path, test_parameters, build_graph, build_inputs)


def make_slice_tests(zip_path):
  """Make a set of tests to do slice."""

  # TODO(renjieliu): add test/support for uint8.
  test_parameters = [
      # 4-D
      {
          "dtype": [tf.float32, tf.int32, tf.int64],
          "index_type": [tf.int32, tf.int64],
          "input_shape": [[12, 2, 2, 5]],
          "begin": [[0, 0, 0, 0], [1, 0, 1, 0]],
          "size": [[8, 2, 2, 3], [11, 2, 1, 5]],
      },
      # 2-D
      {
          "dtype": [tf.float32, tf.int32, tf.int64],
          "index_type": [tf.int32, tf.int64],
          "input_shape": [[2, 3]],
          "begin": [[0, 0], [1, 0]],
          "size": [[2, 3], [2, 2]],
      },
  ]

  def build_graph(parameters):
    """Build graph for slice test."""
    input_tensor = tf.placeholder(
        dtype=parameters["dtype"],
        name="input",
        shape=parameters["input_shape"])
    begin = tf.placeholder(
        dtype=parameters["index_type"],
        name="begin",
        shape=[len(parameters["input_shape"])])
    size = tf.placeholder(
        dtype=parameters["index_type"],
        name="size",
        shape=[len(parameters["input_shape"])])
    tensors = [input_tensor, begin, size]
    out = tf.slice(input_tensor, begin, size)
    return tensors, [out]

  def build_inputs(parameters, sess, inputs, outputs):
    """Build inputs for slice test."""
    input_values = create_tensor_data(parameters["dtype"],
                                      parameters["input_shape"])
    index_type = _TF_TYPE_INFO[parameters["index_type"]][0]

    begin_values = np.array(parameters["begin"]).astype(index_type)
    size_values = np.array(parameters["size"]).astype(index_type)
    values = [input_values, begin_values, size_values]

    return values, sess.run(outputs, feed_dict=dict(zip(inputs, values)))

  make_zip_of_tests(zip_path, test_parameters, build_graph, build_inputs)

# Toco binary path provided by the generate rule.
bin_path = None

def main(unused_args):
  global bin_path
  def mkdir_if_not_exist(x):
    if not os.path.isdir(x):
      os.mkdir(x)
      if not os.path.isdir(x):
        raise RuntimeError("Failed to create dir %r" % x)

  opstest_path = os.path.join(FLAGS.output_path)
  mkdir_if_not_exist(opstest_path)

  out = FLAGS.zip_to_output
  bin_path = FLAGS.toco
  test_function = ("make_%s_tests" % out.replace(".zip", ""))
  if test_function not in globals():
    raise RuntimeError("Can't find a test function to create %r. Tried %r" %
                       (out, test_function))

  # TODO(ahentz): accessing globals() is not very elegant. We should either
  # break this file into multiple tests or use decorator-based registration to
  # avoid using globals().
  globals()[test_function](os.path.join(opstest_path, out))


if __name__ == "__main__":
  FLAGS, unparsed = parser.parse_known_args()

  if unparsed:
    print("Usage: %s <path out> <zip file to generate>")
  else:
    tf.app.run(main=main, argv=[sys.argv[0]] + unparsed)<|MERGE_RESOLUTION|>--- conflicted
+++ resolved
@@ -1812,9 +1812,6 @@
           "shrink_axis_mask": [None, 1, 8, 11, 15, -1],
           "constant_indices": [False, True],
       },
-<<<<<<< HEAD
-      # TODO(b/73170889) Restore test parameters removed in cl/191608113.
-=======
       # Begin, end, strides dim are different from input shape
       {
           "dtype": [tf.float32],
@@ -1828,7 +1825,6 @@
           "shrink_axis_mask": [1],
           "constant_indices": [True],
       },
->>>>>>> a7a3bb3d
       # 2-D
       {
           "dtype": [tf.float32, tf.int32, tf.int64],
