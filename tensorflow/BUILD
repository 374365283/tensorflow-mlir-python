--- conflicted
+++ resolved
@@ -184,8 +184,6 @@
 
 cc_binary(
     name = "libtensorflow_c.so",
-<<<<<<< HEAD
-=======
     linkshared = 1,
     deps = [
         "//tensorflow/c:c_api",
@@ -195,7 +193,6 @@
 
 cc_binary(
     name = "libtensorflow_cc.so",
->>>>>>> 7a95d4a8
     linkshared = 1,
     deps = [
         "//tensorflow/c:c_api",
